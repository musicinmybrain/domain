//! A client transport using a stream socket.
#![warn(missing_docs)]
#![warn(clippy::missing_docs_in_private_items)]

// RFC 7766 describes DNS over TCP
// RFC 7828 describes the edns-tcp-keepalive option

// TODO:
// - errors
//   - connect errors? Retry after connection refused?
//   - server errors
//     - ID out of range
//     - ID not in use
//     - reply for wrong query
// - timeouts
//   - request timeout
// - create new connection after end/failure of previous one

use core::cmp;
use core::future::ready;

use std::boxed::Box;
use std::fmt::Debug;
use std::future::Future;
use std::pin::Pin;
use std::sync::Arc;
use std::time::{Duration, Instant};
use std::vec::Vec;

use bytes::{Bytes, BytesMut};
use octseq::Octets;
use tokio::io::{AsyncRead, AsyncReadExt, AsyncWrite, AsyncWriteExt};
use tokio::sync::mpsc::{UnboundedReceiver, UnboundedSender};
use tokio::sync::{mpsc, oneshot};
use tokio::time::sleep;
use tracing::trace;

use crate::base::message::Message;
use crate::base::message_builder::StreamTarget;
use crate::base::opt::{AllOptData, OptRecord, TcpKeepalive};
use crate::net::client::request::{
    ComposeRequest, Error, GetResponse, SendRequest,
};

//------------ Configuration Constants ----------------------------------------

/// Default response timeout.
///
/// Note: nsd has 120 seconds, unbound has 3 seconds.
const DEF_RESPONSE_TIMEOUT: Duration = Duration::from_secs(19);

/// Minimum configuration value for the response timeout.
const MIN_RESPONSE_TIMEOUT: Duration = Duration::from_millis(1);

/// Maximum configuration value for the response timeout.
const MAX_RESPONSE_TIMEOUT: Duration = Duration::from_secs(600);

/// Capacity of the channel that transports `ChanReq`s.
const DEF_CHAN_CAP: usize = 8;

/// Capacity of a private channel dispatching responses.
const READ_REPLY_CHAN_CAP: usize = 8;

//------------ Config ---------------------------------------------------------

/// Configuration for a stream transport connection.
#[derive(Clone, Debug)]
pub struct Config {
    /// Response timeout currently in effect.
    response_timeout: Duration,

    /// Single response timeout.
    single_response_timeout: Duration,

    /// Streaming response timeout.
    streaming_response_timeout: Duration,

    /// Initial idle timeout.
    initial_idle_timeout: Option<Duration>,
}

impl Config {
    /// Creates a new, default config.
    pub fn new() -> Self {
        Default::default()
    }

    /// Returns the response timeout.
    ///
    /// This is the amount of time to wait on a non-idle connection for a
    /// response to an outstanding request.
    pub fn response_timeout(&self) -> Duration {
        self.response_timeout
    }

    /// Sets the response timeout.
    ///
    /// Forrequests where ComposeRequest::is_streaming() returns true see
    /// set_streaming_response_timeout() instead.    
    /// 
    /// Excessive values are quietly trimmed.
    //
    //  XXX Maybe that’s wrong and we should rather return an error?
    pub fn set_response_timeout(&mut self, timeout: Duration) {
        self.response_timeout = cmp::max(
            cmp::min(timeout, MAX_RESPONSE_TIMEOUT),
            MIN_RESPONSE_TIMEOUT,
        );
        self.streaming_response_timeout = self.response_timeout;
    }

    /// Returns the streaming response timeout.
    pub fn streaming_response_timeout(&self) -> Duration {
        self.streaming_response_timeout
    }

    /// Sets the streaming response timeout.
    ///
    /// Only used for requests where ComposeRequest::is_streaming() returns
    /// true as it is typically desirable that such response streams be
    /// allowed to complete even if the individual responses arrive very
    /// slowly.
    ///
    /// Excessive values are quietly trimmed.
    pub fn set_streaming_response_timeout(&mut self, timeout: Duration) {
        self.streaming_response_timeout = cmp::max(
            cmp::min(timeout, MAX_RESPONSE_TIMEOUT),
            MIN_RESPONSE_TIMEOUT,
        );
    }

    /// Returns the initial idle timeout, if set.
    pub fn initial_idle_timeout(&self) -> Option<Duration> {
        self.initial_idle_timeout
    }

    /// Sets the initial idle timeout.
    ///
    /// By default the stream is immediately closed if there are no pending
    /// requests or responses.
    ///  
    /// Set this to allow requests to be sent in sequence with delays between
    /// such as a SOA query followed by AXFR for more efficient use of the
    /// stream per RFC 9103.
    ///
    /// Note: May be overridden by an RFC 7828 edns-tcp-keepalive timeout
    /// received from a server.
    ///
    /// Excessive values are quietly trimmed.
    pub fn set_initial_idle_timeout(&mut self, timeout: Duration) {
        self.initial_idle_timeout = Some(cmp::max(
            cmp::min(timeout, MAX_RESPONSE_TIMEOUT),
            MIN_RESPONSE_TIMEOUT,
        ));
    }
}

impl Default for Config {
    fn default() -> Self {
        Self {
            response_timeout: DEF_RESPONSE_TIMEOUT,
            single_response_timeout: DEF_RESPONSE_TIMEOUT,
            streaming_response_timeout: DEF_RESPONSE_TIMEOUT,
            initial_idle_timeout: None,
        }
    }
}

//------------ Connection -----------------------------------------------------

/// A connection to a single stream transport.
#[derive(Debug)]
pub struct Connection<Req> {
    /// The sender half of the request channel.
    sender: mpsc::Sender<ChanReq<Req>>,
}

impl<Req> Connection<Req> {
    /// Creates a new stream transport with default configuration.
    ///
    /// Returns a connection and a future that drives the transport using
    /// the provided stream. This future needs to be run while any queries
    /// are active. This is most easly achieved by spawning it into a runtime.
    /// It terminates when the last connection is dropped.
    pub fn new<Stream>(stream: Stream) -> (Self, Transport<Stream, Req>) {
        Self::with_config(stream, Default::default())
    }

    /// Creates a new stream transport with the given configuration.
    ///
    /// Returns a connection and a future that drives the transport using
    /// the provided stream. This future needs to be run while any queries
    /// are active. This is most easly achieved by spawning it into a runtime.
    /// It terminates when the last connection is dropped.
    pub fn with_config<Stream>(
        stream: Stream,
        config: Config,
    ) -> (Self, Transport<Stream, Req>) {
        let (sender, transport) = Transport::new(stream, config);
        (Self { sender }, transport)
    }
}

impl<Req: ComposeRequest + 'static> Connection<Req> {
    /// Start a DNS request.
    ///
    /// This function takes a precomposed message as a parameter and
    /// returns a [`Message`] object wrapped in a [`Result`].
    async fn handle_request_impl(
        self,
        msg: Req,
    ) -> Result<Message<Bytes>, Error> {
        let (sender, receiver) = oneshot::channel();
        let sender = ReplySender::Single(Some(sender));
        let req = ChanReq { sender, msg };
        self.sender.send(req).await.map_err(|_| {
            // Send error. The receiver is gone, this means that the
            // connection is closed.
            Error::ConnectionClosed
        })?;
        receiver.await.map_err(|_| Error::StreamReceiveError)?
    }

    /// TODO: Document me.
    async fn handle_streaming_request_impl(
        self,
        msg: Req,
        sender: UnboundedSender<Result<Message<Bytes>, Error>>,
    ) -> Result<Message<Bytes>, Error> {
        let reply_sender = ReplySender::Stream(sender);
        let req = ChanReq {
            sender: reply_sender,
            msg,
        };
        self.sender.send(req).await.map_err(|_| {
            // Send error. The receiver is gone, this means that the
            // connection is closed.
            Error::ConnectionClosed
        })?;
        Err(Error::ConnectionClosed) // TODO: Use different err code here
    }

    /// Returns a request handler for this connection.
    pub fn get_request(&self, request_msg: Req) -> Request {
        Request {
            stream: None,
            fut: Box::pin(self.clone().handle_request_impl(request_msg)),
            stream_complete: false,
        }
    }

    /// TODO
    pub fn get_streaming_request(&self, request_msg: Req) -> Request {
        let (sender, receiver) = mpsc::unbounded_channel();
        Request {
            stream: Some(receiver),
            fut: Box::pin(
                self.clone()
                    .handle_streaming_request_impl(request_msg, sender),
            ),
            stream_complete: false,
        }
    }
}

impl<Req> Clone for Connection<Req> {
    fn clone(&self) -> Self {
        Self {
            sender: self.sender.clone(),
        }
    }
}

impl<Req: ComposeRequest + 'static> SendRequest<Req> for Connection<Req> {
    fn send_request(
        &self,
        request_msg: Req,
    ) -> Box<dyn GetResponse + Send + Sync> {
        if request_msg.is_streaming() {
            Box::new(self.get_streaming_request(request_msg))
        } else {
            Box::new(self.get_request(request_msg))
        }
    }
}

//------------ Request -------------------------------------------------------

/// An active request.
pub struct Request {
    /// TODO
    stream: Option<UnboundedReceiver<Result<Message<Bytes>, Error>>>,

    /// The underlying future.
    fut: Pin<
        Box<dyn Future<Output = Result<Message<Bytes>, Error>> + Send + Sync>,
    >,

    /// TODO
    stream_complete: bool,
}

impl Request {
    /// Async function that waits for the future stored in Request to complete.
    async fn get_response_impl(&mut self) -> Result<Message<Bytes>, Error> {
        let mut res = (&mut self.fut).await;

        match &mut self.stream {
            Some(stream) => {
                // Fetch from the stream
                res = stream
                    .recv()
                    .await
                    .ok_or(Error::ConnectionClosed)
                    .map_err(|_| Error::ConnectionClosed)?;

                // Setup the next future
                self.fut = Box::pin(ready(Err(Error::ConnectionClosed)));
            }
            None => {
                // Nothing to do
            }
        }

        res
    }
}

impl GetResponse for Request {
    fn get_response(
        &mut self,
    ) -> Pin<
        Box<
            dyn Future<Output = Result<Message<Bytes>, Error>>
                + Send
                + Sync
                + '_,
        >,
    > {
        Box::pin(self.get_response_impl())
    }

    fn stream_complete(&mut self) -> Result<(), Error> {
        if let Some(mut stream) = self.stream.take() {
            trace!("Closing response stream");
            stream.close();
        }

        self.stream_complete = true;

        Ok(())
    }

    fn is_stream_complete(&self) -> bool {
        self.stream_complete
    }
}

impl Debug for Request {
    fn fmt(&self, f: &mut std::fmt::Formatter) -> std::fmt::Result {
        f.debug_struct("Request")
            .field("fut", &format_args!("_"))
            .finish()
    }
}

//------------ Transport -----------------------------------------------------

/// The underlying machinery of a stream transport.
#[derive(Debug)]
pub struct Transport<Stream, Req> {
    /// The stream socket towards the remote end.
    stream: Stream,

    /// Transport configuration.
    config: Config,

    /// The receiver half of request channel.
    receiver: mpsc::Receiver<ChanReq<Req>>,
}

<<<<<<< HEAD
/// This is the type of sender in [ChanReq].
#[derive(Debug)]
pub enum ReplySender {
    /// TODO
    Single(Option<oneshot::Sender<ChanResp>>),

    /// TODO
    Stream(mpsc::UnboundedSender<ChanResp>),
}

impl ReplySender {
    /// TODO
    pub fn send(&mut self, resp: ChanResp) -> Result<(), ChanResp> {
        match self {
            ReplySender::Single(sender) => match sender.take() {
                Some(sender) => sender.send(resp),
                None => Err(resp),
            },
            ReplySender::Stream(sender) => {
                sender.send(resp).map_err(|err| err.0)
            }
        }
    }

    /// TODO
    pub fn is_stream(&self) -> bool {
        matches!(self, Self::Stream(_))
    }
}

/// A message from a `Request` to start a new request.
=======
/// A message from a [`Request`] to start a new request.
>>>>>>> 7b765ddc
#[derive(Debug)]
struct ChanReq<Req> {
    /// DNS request message
    msg: Req,

    /// Sender to send result back to [`Request`]
    sender: ReplySender,
}

<<<<<<< HEAD
/// A message back to `Request` returning a response.
=======
/// This is the type of sender in [ChanReq].
type ReplySender = oneshot::Sender<ChanResp>;

/// A message back to [`Request`] returning a response.
>>>>>>> 7b765ddc
type ChanResp = Result<Message<Bytes>, Error>;

/// Internal datastructure of [Transport::run] to keep track of
/// the status of the connection.
// The types Status and ConnState are only used in Transport
struct Status {
    /// State of the connection.
    state: ConnState,

    /// Do we need to include edns-tcp-keepalive in an outogoing request.
    ///
    /// Typically this is true at the start of the connection and gets
    /// cleared when we successfully managed to include the option in a
    /// request.
    send_keepalive: bool,

    /// Time we are allow to keep the connection open when idle.
    ///
    /// Initially we assume that the idle timeout is zero. A received
    /// edns-tcp-keepalive option may change that.
    idle_timeout: Option<Duration>,
}

/// Status of the connection. Used in [`Status`].
enum ConnState {
    /// The connection is in this state from the start and when at least
    /// one active DNS request is present.
    ///
    /// The instant contains the time of the first request or the
    /// most recent response that was received.
    Active(Option<Instant>),

    /// This state represent a connection that went idle and has an
    /// idle timeout.
    ///
    /// The instant contains the time the connection went idle.
    Idle(Instant),

    /// This state represent an idle connection where either there was no
    /// idle timeout or the idle timer expired.
    IdleTimeout,

    /// A read error occurred.
    ReadError(Error),

    /// It took too long to receive a response.
    ReadTimeout,

    /// A write error occurred.
    WriteError(Error),
}

//--- Display
impl std::fmt::Display for ConnState {
    fn fmt(&self, f: &mut core::fmt::Formatter<'_>) -> core::fmt::Result {
        match self {
            ConnState::Active(instant) => f.write_fmt(format_args!(
                "Active (since {}s ago)",
                instant
                    .map(|v| Instant::now().duration_since(v).as_secs())
                    .unwrap_or_default()
            )),
            ConnState::Idle(instant) => f.write_fmt(format_args!(
                "Idle (since {}s ago)",
                Instant::now().duration_since(*instant).as_secs()
            )),
            ConnState::IdleTimeout => f.write_str("IdleTimeout"),
            ConnState::ReadError(err) => {
                f.write_fmt(format_args!("ReadError: {err}"))
            }
            ConnState::ReadTimeout => f.write_str("ReadTimeout"),
            ConnState::WriteError(err) => {
                f.write_fmt(format_args!("WriteError: {err}"))
            }
        }
    }
}

impl<Stream, Req> Transport<Stream, Req> {
    /// Creates a new transport.
    fn new(
        stream: Stream,
        config: Config,
    ) -> (mpsc::Sender<ChanReq<Req>>, Self) {
        let (sender, receiver) = mpsc::channel(DEF_CHAN_CAP);
        (
            sender,
            Self {
                config,
                stream,
                receiver,
            },
        )
    }
}

impl<Stream, Req> Transport<Stream, Req>
where
    Stream: AsyncRead + AsyncWrite,
    Req: ComposeRequest,
{
    /// Run the transport machinery.
    pub async fn run(mut self) {
        let (reply_sender, mut reply_receiver) =
            mpsc::channel::<Message<Bytes>>(READ_REPLY_CHAN_CAP);

        let (read_stream, mut write_stream) = tokio::io::split(self.stream);

        let reader_fut = Self::reader(read_stream, reply_sender);
        tokio::pin!(reader_fut);

        let mut status = Status {
            state: ConnState::Active(None),
            idle_timeout: self.config.initial_idle_timeout,
            send_keepalive: true,
        };
        let mut query_vec = Queries::new();

        let mut reqmsg: Option<Vec<u8>> = None;
        let mut reqmsg_offset = 0;

        loop {
            let opt_timeout = match status.state {
                ConnState::Active(opt_instant) => {
                    if let Some(instant) = opt_instant {
                        let elapsed = instant.elapsed();
                        if elapsed > self.config.response_timeout {
                            Self::error(
                                Error::StreamReadTimeout,
                                &mut query_vec,
                            );
                            status.state = ConnState::ReadTimeout;
                            break;
                        }
                        Some(self.config.response_timeout - elapsed)
                    } else {
                        None
                    }
                }
                ConnState::Idle(instant) => {
                    if let Some(timeout) = &status.idle_timeout {
                        let elapsed = instant.elapsed();
                        if elapsed >= *timeout {
                            // Move to IdleTimeout and end
                            // the loop
                            status.state = ConnState::IdleTimeout;
                            break;
                        }
                        Some(*timeout - elapsed)
                    } else {
                        panic!("Idle state but no timeout");
                    }
                }
                ConnState::IdleTimeout
                | ConnState::ReadError(_)
                | ConnState::WriteError(_) => None, // No timers here
                ConnState::ReadTimeout => {
                    panic!("should not be in loop with ReadTimeout");
                }
            };

            // For simplicity, make sure we always have a timeout
            let timeout = match opt_timeout {
                Some(timeout) => timeout,
                None =>
                // Just use the response timeout
                {
                    self.config.response_timeout
                }
            };

            let sleep_fut = sleep(timeout);
            let recv_fut = self.receiver.recv();

            let (do_write, msg) = match &reqmsg {
                None => {
                    let msg: &[u8] = &[];
                    (false, msg)
                }
                Some(msg) => {
                    let msg: &[u8] = msg;
                    (true, msg)
                }
            };

            tokio::select! {
                biased;
                res = &mut reader_fut => {
                    match res {
                        Ok(_) =>
                            // The reader should not
                            // terminate without
                            // error.
                            panic!("reader terminated"),
                        Err(error) => {
                            Self::error(error.clone(), &mut query_vec);
                            status.state = ConnState::ReadError(error);
                            // Reader failed. Break
                            // out of loop and
                            // shut down
                            break
                        }
                    }
                }
                opt_answer = reply_receiver.recv() => {
                    let answer = opt_answer.expect("reader died?");
                    // Check for a edns-tcp-keepalive option
                    let opt_record = answer.opt();
                    if let Some(ref opts) = opt_record {
                        Self::handle_opts(opts,
                            &mut status);
                    };
                    drop(opt_record);
                    Self::demux_reply(answer, &mut status, &mut query_vec);
                }
                res = write_stream.write(&msg[reqmsg_offset..]),
                if do_write => {
            match res {
            Err(error) => {
                let error =
                Error::StreamWriteError(Arc::new(error));
                Self::error(error.clone(), &mut query_vec);
                status.state =
                ConnState::WriteError(error);
                break;
            }
            Ok(len) => {
                reqmsg_offset += len;
                if reqmsg_offset >= msg.len() {
                reqmsg = None;
                reqmsg_offset = 0;
                }
            }
            }
                }
                res = recv_fut, if !do_write => {
                    match res {
                        Some(req) => {
                            if req.sender.is_stream() {
                                self.config.response_timeout =
                                    self.config.streaming_response_timeout;
                            } else {
                                self.config.response_timeout =
                                    self.config.single_response_timeout;
                            }
                            Self::insert_req(
                                req, &mut status, &mut reqmsg, &mut query_vec
                            );
                        }
                        None => {
                            // All references to the connection object have
                            // been dropped. Shutdown.
                            break;
                        }
                    }
                }
                _ = sleep_fut => {
                    // Timeout expired, just
                    // continue with the loop
                }

            }

            // Check if the connection is idle
            match status.state {
                ConnState::Active(_) | ConnState::Idle(_) => {
                    // Keep going
                }
                ConnState::IdleTimeout => break,
                ConnState::ReadError(_)
                | ConnState::ReadTimeout
                | ConnState::WriteError(_) => {
                    panic!("Should not be here");
                }
            }
        }

        trace!("Closing TCP connecting in state: {}", status.state);

        // Send FIN
        _ = write_stream.shutdown().await;
    }

    /// This function reads a DNS message from the connection and sends
    /// it to [Transport::run].
    ///
    /// Reading has to be done in two steps: first read a two octet value
    /// the specifies the length of the message, and then read in a loop the
    /// body of the message.
    ///
    /// This function is not async cancellation safe.
    async fn reader(
        mut sock: tokio::io::ReadHalf<Stream>,
        sender: mpsc::Sender<Message<Bytes>>,
    ) -> Result<(), Error> {
        loop {
            let read_res = sock.read_u16().await;
            let len = match read_res {
                Ok(len) => len,
                Err(error) => {
                    return Err(Error::StreamReadError(Arc::new(error)));
                }
            } as usize;

            let mut buf = BytesMut::with_capacity(len);

            loop {
                let curlen = buf.len();
                if curlen >= len {
                    if curlen > len {
                        panic!(
                        "reader: got too much data {curlen}, expetect {len}");
                    }

                    // We got what we need
                    break;
                }

                let read_res = sock.read_buf(&mut buf).await;

                match read_res {
                    Ok(readlen) => {
                        if readlen == 0 {
                            return Err(Error::StreamUnexpectedEndOfData);
                        }
                    }
                    Err(error) => {
                        return Err(Error::StreamReadError(Arc::new(error)));
                    }
                };

                // Check if we are done at the head of the loop
            }

            let reply_message = Message::<Bytes>::from_octets(buf.into());
            match reply_message {
                Ok(answer) => {
                    sender
                        .send(answer)
                        .await
                        .expect("can't send reply to run");
                }
                Err(_) => {
                    // The only possible error is short message
                    return Err(Error::ShortMessage);
                }
            }
        }
    }

    /// Reports an error to all outstanding queries.
    fn error(error: Error, query_vec: &mut Queries<ChanReq<Req>>) {
        // Update all requests that are in progress. Don't wait for
        // any reply that may be on its way.
        for mut item in query_vec.drain() {
            _ = item.sender.send(Err(error.clone()));
        }
    }

    /// Handles received EDNS options.
    ///
    /// In particular, it processes the edns-tcp-keepalive option.
    fn handle_opts<Octs: Octets + AsRef<[u8]>>(
        opts: &OptRecord<Octs>,
        status: &mut Status,
    ) {
        // XXX This handles _all_ keepalive options. I think just using the
        //     first option as returned by Opt::tcp_keepalive should be good
        //     enough? -- M.
        for option in opts.opt().iter().flatten() {
            if let AllOptData::TcpKeepalive(tcpkeepalive) = option {
                Self::handle_keepalive(tcpkeepalive, status);
            }
        }
    }

    /// Demultiplexes a response and sends it to the right query.
    ///
    /// In addition, the status is updated to IdleTimeout or Idle if there
    /// are no remaining pending requests.
    fn demux_reply(
        answer: Message<Bytes>,
        status: &mut Status,
        query_vec: &mut Queries<ChanReq<Req>>,
    ) {
        // We got an answer, reset the timer
        status.state = ConnState::Active(Some(Instant::now()));

        // Get the correct query and send it the reply.
        let mut req = match query_vec.try_remove(answer.header().id()) {
            Some(req) => req,
            None => {
                // No query with this ID. We should
                // mark the connection as broken
                return;
            }
        };
        let answer = if req.msg.is_answer(answer.for_slice()) {
            Ok(answer)
        } else {
            Err(Error::WrongReplyForQuery)
        };
        _ = req.sender.send(answer);

        // TODO: Discard streaming requests once the stream is complete.
        if req.sender.is_stream() {
            query_vec.insert(req).unwrap();
        }

        if query_vec.is_empty() {
            // Clear the activity timer. There is no need to do
            // this because state will be set to either IdleTimeout
            // or Idle just below. However, it is nicer to keep
            // this independent.
            status.state = ConnState::Active(None);

            status.state = if status.idle_timeout.is_none() {
                // Assume that we can just move to IdleTimeout
                // state
                ConnState::IdleTimeout
            } else {
                ConnState::Idle(Instant::now())
            }
        }
    }

    /// Insert a request in query_vec and return the request to be sent
    /// in *reqmsg.
    ///
    /// First the status is checked, an error is returned if not Active or
    /// idle. Addend a edns-tcp-keepalive option if needed.
    // Note: maybe reqmsg should be a return value.
    fn insert_req(
        mut req: ChanReq<Req>,
        status: &mut Status,
        reqmsg: &mut Option<Vec<u8>>,
        query_vec: &mut Queries<ChanReq<Req>>,
    ) {
        match &status.state {
            ConnState::Active(timer) => {
                // Set timer if we don't have one already
                if timer.is_none() {
                    status.state = ConnState::Active(Some(Instant::now()));
                }
            }
            ConnState::Idle(_) => {
                // Go back to active
                status.state = ConnState::Active(Some(Instant::now()));
            }
            ConnState::IdleTimeout => {
                // The connection has been closed. Report error
                _ = req.sender.send(Err(Error::StreamIdleTimeout));
                return;
            }
            ConnState::ReadError(error) => {
                _ = req.sender.send(Err(error.clone()));
                return;
            }
            ConnState::ReadTimeout => {
                _ = req.sender.send(Err(Error::StreamReadTimeout));
                return;
            }
            ConnState::WriteError(error) => {
                _ = req.sender.send(Err(error.clone()));
                return;
            }
        }

        // Note that insert may fail if there are too many
        // outstanding queries. First call insert before checking
        // send_keepalive.
        let (index, req) = match query_vec.insert(req) {
            Ok(res) => res,
            Err(mut req) => {
                // Send an appropriate error and return.
                _ = req
                    .sender
                    .send(Err(Error::StreamTooManyOutstandingQueries));
                return;
            }
        };

        // We set the ID to the array index. Defense in depth
        // suggests that a random ID is better because it works
        // even if TCP sequence numbers could be predicted. However,
        // Section 9.3 of RFC 5452 recommends retrying over TCP
        // if many spoofed answers arrive over UDP: "TCP, by the
        // nature of its use of sequence numbers, is far more
        // resilient against forgery by third parties."

        let hdr = req.msg.header_mut();
        hdr.set_id(index);

        if status.send_keepalive
            && req.msg.add_opt(&TcpKeepalive::new(None)).is_ok()
        {
            status.send_keepalive = false;
        }

        match Self::convert_query(&req.msg) {
            Ok(msg) => {
                *reqmsg = Some(msg);
            }
            Err(err) => {
                // Take the sender out again and return the error.
                if let Some(mut req) = query_vec.try_remove(index) {
                    _ = req.sender.send(Err(err));
                }
            }
        }
    }

    /// Handle a received edns-tcp-keepalive option.
    fn handle_keepalive(opt_value: TcpKeepalive, status: &mut Status) {
        if let Some(value) = opt_value.timeout() {
            let value_dur = Duration::from(value);
            status.idle_timeout = Some(value_dur);
        }
    }

    /// Convert the query message to a vector.
    fn convert_query(msg: &Req) -> Result<Vec<u8>, Error> {
        let target = StreamTarget::new_vec();
        let target = msg
            .append_message(target)
            .map_err(|_| Error::StreamLongMessage)?;
        Ok(target.finish().into_target())
    }
}

//------------ Queries -------------------------------------------------------

/// Mapping outstanding queries to their ID.
///
/// This is generic over anything rather than our concrete request type for
/// easier testing.
#[derive(Clone, Debug)]
struct Queries<T> {
    /// The number of elements in `vec` that are not None.
    count: usize,

    /// Index in `vec` where to look for a space for a new query.
    curr: usize,

    /// Vector of senders to forward a DNS reply message (or error) to.
    vec: Vec<Option<T>>,
}

impl<T> Queries<T> {
    /// Creates a new empty value.
    fn new() -> Self {
        Self {
            count: 0,
            curr: 0,
            vec: Vec::new(),
        }
    }

    /// Returns whether there are no more outstanding queries.
    fn is_empty(&self) -> bool {
        self.count == 0
    }

    /// Inserts the given query.
    ///
    /// Upon success, returns the index and a mutable reference to the stored
    /// query.
    ///
    /// Upon error, which means the set is full, returns the query.
    fn insert(&mut self, req: T) -> Result<(u16, &mut T), T> {
        // Fail if there are to many entries already in this vector
        // We cannot have more than u16::MAX entries because the
        // index needs to fit in an u16. For efficiency we want to
        // keep the vector half empty. So we return a failure if
        // 2*count > u16::MAX
        if 2 * self.count > u16::MAX.into() {
            return Err(req);
        }

        // If more than half the vec is empty, we try and find the index of
        // an empty slot.
        let idx = if self.vec.len() >= 2 * self.count {
            let mut found = None;
            for idx in self.curr..self.vec.len() {
                if self.vec[idx].is_none() {
                    found = Some(idx);
                    break;
                }
            }
            found
        } else {
            None
        };

        // If we have an index, we can insert there, otherwise we need to
        // append.
        let idx = match idx {
            Some(idx) => {
                self.vec[idx] = Some(req);
                idx
            }
            None => {
                let idx = self.vec.len();
                self.vec.push(Some(req));
                idx
            }
        };

        self.count += 1;
        if idx == self.curr {
            self.curr += 1;
        }
        let req = self.vec[idx].as_mut().expect("no inserted item?");
        let idx = u16::try_from(idx).expect("query vec too large");
        Ok((idx, req))
    }

    /// Tries to remove and return the query at the given index.
    ///
    /// Returns `None` if there was no query there.
    fn try_remove(&mut self, index: u16) -> Option<T> {
        let res = self.vec.get_mut(usize::from(index))?.take()?;
        self.count = self.count.saturating_sub(1);
        self.curr = cmp::min(self.curr, index.into());
        Some(res)
    }

    /// Removes all queries and returns an iterator over them.
    fn drain(&mut self) -> impl Iterator<Item = T> + '_ {
        let res = self.vec.drain(..).flatten(); // Skips all the `None`s.
        self.count = 0;
        self.curr = 0;
        res
    }
}

//============ Tests =========================================================

#[cfg(test)]
mod test {
    use super::*;

    #[test]
    #[allow(clippy::needless_range_loop)]
    fn queries_insert_remove() {
        // Insert items, remove a few, insert a few more. Check that
        // everything looks right.
        let mut idxs = [None; 20];
        let mut queries = Queries::new();

        for i in 0..12 {
            let (idx, item) = queries.insert(i).expect("test failed");
            idxs[i] = Some(idx);
            assert_eq!(i, *item);
        }
        assert_eq!(queries.count, 12);
        assert_eq!(queries.vec.iter().flatten().count(), 12);

        for i in [1, 2, 3, 4, 7, 9] {
            let item = queries
                .try_remove(idxs[i].expect("test failed"))
                .expect("test failed");
            assert_eq!(i, item);
            idxs[i] = None;
        }
        assert_eq!(queries.count, 6);
        assert_eq!(queries.vec.iter().flatten().count(), 6);

        for i in 12..20 {
            let (idx, item) = queries.insert(i).expect("test failed");
            idxs[i] = Some(idx);
            assert_eq!(i, *item);
        }
        assert_eq!(queries.count, 14);
        assert_eq!(queries.vec.iter().flatten().count(), 14);

        for i in 0..20 {
            if let Some(idx) = idxs[i] {
                let item = queries.try_remove(idx).expect("test failed");
                assert_eq!(i, item);
            }
        }
        assert_eq!(queries.count, 0);
        assert_eq!(queries.vec.iter().flatten().count(), 0);
    }

    #[test]
    fn queries_overrun() {
        // This is just a quick check that inserting to much stuff doesn’t
        // break.
        let mut queries = Queries::new();
        for i in 0..usize::from(u16::MAX) * 2 {
            let _ = queries.insert(i);
        }
    }
}<|MERGE_RESOLUTION|>--- conflicted
+++ resolved
@@ -379,7 +379,6 @@
     receiver: mpsc::Receiver<ChanReq<Req>>,
 }
 
-<<<<<<< HEAD
 /// This is the type of sender in [ChanReq].
 #[derive(Debug)]
 pub enum ReplySender {
@@ -410,10 +409,7 @@
     }
 }
 
-/// A message from a `Request` to start a new request.
-=======
 /// A message from a [`Request`] to start a new request.
->>>>>>> 7b765ddc
 #[derive(Debug)]
 struct ChanReq<Req> {
     /// DNS request message
@@ -423,14 +419,7 @@
     sender: ReplySender,
 }
 
-<<<<<<< HEAD
-/// A message back to `Request` returning a response.
-=======
-/// This is the type of sender in [ChanReq].
-type ReplySender = oneshot::Sender<ChanResp>;
-
 /// A message back to [`Request`] returning a response.
->>>>>>> 7b765ddc
 type ChanResp = Result<Message<Bytes>, Error>;
 
 /// Internal datastructure of [Transport::run] to keep track of
