//! Support for datagram based server transports.
//!
//! Wikipedia defines [Datagram] as:
//!
//! > _A datagram is a basic transfer unit associated with a packet-switched
//! > network. Datagrams are typically structured in header and payload
//! > sections. Datagrams provide a connectionless communication service
//! > across a packet-switched network. The delivery, arrival time, and order
//! > of arrival of datagrams need not be guaranteed by the network._
//!
//! [Datagram]: https://en.wikipedia.org/wiki/Datagram
use core::fmt::Debug;
use core::future::poll_fn;
use core::ops::Deref;
use core::sync::atomic::Ordering;
use core::time::Duration;

use std::io;
use std::net::SocketAddr;
use std::string::String;
use std::string::ToString;
use std::sync::{Arc, Mutex};

use octseq::Octets;
use tokio::io::ReadBuf;
use tokio::net::UdpSocket;
use tokio::sync::watch;
use tokio::time::interval;
use tokio::time::timeout;
use tokio::time::Instant;
use tokio::time::MissedTickBehavior;
use tracing::Level;
use tracing::{enabled, error, trace};

use crate::base::Message;
use crate::net::server::buf::BufSource;
use crate::net::server::error::Error;
use crate::net::server::message::CommonMessageFlow;
use crate::net::server::message::Request;
use crate::net::server::metrics::ServerMetrics;
use crate::net::server::middleware::chain::MiddlewareChain;
use crate::net::server::service::{CallResult, Service, ServiceFeedback};
use crate::net::server::sock::AsyncDgramSock;
use crate::net::server::util::to_pcap_text;
use crate::utils::config::DefMinMax;

use super::buf::VecBufSource;
use super::message::{TransportSpecificContext, UdpTransportContext};
use super::middleware::builder::MiddlewareBuilder;
use super::ServerCommand;
use crate::base::wire::Composer;
use arc_swap::ArcSwap;

/// A UDP transport based DNS server transport.
///
/// UDP aka User Datagram Protocol, as implied by the name, is a datagram
/// based protocol. This type defines a type of [`DgramServer`] that expects
/// connections to be received via [`tokio::net::UdpSocket`] and can thus be
/// used to implement a UDP based DNS server.
pub type UdpServer<Svc> = DgramServer<UdpSocket, VecBufSource, Svc>;

/// Limit the time to wait for a complete message to be written to the client.
///
/// The value has to be between 1ms and 60 seconds. The default value is 5
/// seconds.
const WRITE_TIMEOUT: DefMinMax<Duration> = DefMinMax::new(
    Duration::from_secs(5),
    Duration::from_millis(1),
    Duration::from_secs(60),
);

/// Limit suggested for the maximum response size to create.
///
/// The value has to be between 512 and 4,096 per [RFC 6891]. The default
/// value is 1232 per the [2020 DNS Flag Day].
///
/// The [`Service`] and [`MiddlewareChain`] (if any) are responsible for
/// enforcing this limit.
///
/// [2020 DNS Flag Day]: http://www.dnsflagday.net/2020/
/// [RFC 6891]: https://datatracker.ietf.org/doc/html/rfc6891#section-6.2.5
const MAX_RESPONSE_SIZE: DefMinMax<u16> = DefMinMax::new(1232, 512, 4096);

//----------- Config ---------------------------------------------------------

/// Configuration for a datagram server.
#[derive(Debug)]
pub struct Config<RequestOctets, Target> {
    /// Limit suggested to [`Service`] on maximum response size to create.
    max_response_size: Option<u16>,

    /// Limit the time to wait for a complete message to be written to the client.
    write_timeout: Duration,

    /// The middleware chain used to pre-process requests and post-process
    /// responses.
    middleware_chain: MiddlewareChain<RequestOctets, Target>,
}

impl<RequestOctets, Target> Config<RequestOctets, Target>
where
    RequestOctets: Octets,
    Target: Composer + Default,
{
    /// Creates a new, default config.
    pub fn new() -> Self {
        Default::default()
    }

    /// Sets the limit suggested for the maximum response size to create.
    ///
    /// The value has to be between 512 and 4,096 per [RFC 6891]. The default
    /// value is 1232 per the [2020 DNS Flag Day].
    ///
    /// Pass `None` to prevent sending a limit suggestion to the middleware
    /// (if any) and service.
    ///
    /// The [`Service`] and [`MiddlewareChain`] (if any) are response for
    /// enforcing the suggested limit, or deciding what to do if this is None.
    ///
    /// # Reconfigure
    ///
    /// On [`DgramServer::reconfigure()`]` any change to this setting will
    /// only affect requests received after the setting is changed, in
    /// progress requests will be unaffected.
    ///
    /// [2020 DNS Flag Day]: http://www.dnsflagday.net/2020/
    /// [RFC 6891]:
    ///     https://datatracker.ietf.org/doc/html/rfc6891#section-6.2.5
    pub fn set_max_response_size(&mut self, value: Option<u16>) {
        self.max_response_size = value;
    }

    /// Sets the time to wait for a complete message to be written to the client.
    ///
    /// The value has to be between 1ms and 60 seconds. The default value is 5
    /// seconds.
    ///
    /// # Reconfigure
    ///
    /// On [`DgramServer::reconfigure()`]` any change to this setting will
    /// only affect responses sent after the setting is changed, in-flight
    /// responses will be unaffected.
    pub fn set_write_timeout(&mut self, value: Duration) {
        self.write_timeout = value;
    }

    /// Set the middleware chain used to pre-process requests and post-process
    /// responses.
    ///
    /// # Reconfigure
    ///
    /// On [`DgramServer::reconfigure()`]` any change to this setting will
    /// only affect requests (and their responses) received after the setting
    /// is changed, in progress requests will be unaffected.
    pub fn set_middleware_chain(
        &mut self,
        value: MiddlewareChain<RequestOctets, Target>,
    ) {
        self.middleware_chain = value;
    }
}

//--- Default

impl<RequestOctets, Target> Default for Config<RequestOctets, Target>
where
    RequestOctets: Octets,
    Target: Composer + Default,
{
    fn default() -> Self {
        Self {
            max_response_size: Some(MAX_RESPONSE_SIZE.default()),
            write_timeout: WRITE_TIMEOUT.default(),
            middleware_chain: MiddlewareBuilder::default().build(),
        }
    }
}

//--- Clone

impl<RequestOctets, Target> Clone for Config<RequestOctets, Target>
where
    RequestOctets: Octets,
    Target: Composer + Default,
{
    fn clone(&self) -> Self {
        Self {
            max_response_size: self.max_response_size,
            write_timeout: self.write_timeout,
            middleware_chain: self.middleware_chain.clone(),
        }
    }
}

//------------ DgramServer ---------------------------------------------------

/// A [`ServerCommand`] capable of propagating a DgramServer [`Config`] value.
type ServerCommandType<Buf, Svc> = ServerCommand<Config<Buf, Svc>>;

/// A thread safe sender of [`ServerCommand`]s.
type CommandSender<Buf, Svc> =
    Arc<Mutex<watch::Sender<ServerCommandType<Buf, Svc>>>>;

/// A thread safe receiver of [`ServerCommand`]s.
type CommandReceiver<Buf, Svc> = watch::Receiver<ServerCommandType<Buf, Svc>>;

/// A server for connecting clients via a datagram based network transport to
/// a [`Service`].
///
/// [`DgramServer`] doesn't itself define how messages should be received,
/// message buffers should be allocated, message lengths should be determined
/// or how request messages should be received and responses sent. Instead it
/// is generic over types that provide these abilities.
///
/// By using different implementations of these traits, or even your own
/// implementations, the behaviour of [`DgramServer`] can be tuned as needed.
///
/// The [`DgramServer`] needs a socket to receive incoming messages, a
/// [`BufSource`] to create message buffers on demand, and a [`Service`] to
/// handle received request messages and generate corresponding response
/// messages for [`DgramServer`] to deliver to the client.
///
/// A socket is anything that implements the [`AsyncDgramSock`] trait. This
/// crate provides an implementation for [`tokio::net::UdpSocket`]. When
/// wrapped inside an [`Arc`] the same `UdpSocket` can be [`Arc::clone()`]d to
<<<<<<< HEAD
/// multiple instances of [`DgramServdr`] potentially increasing throughput.
=======
/// multiple instances of [`DgramServer`] potentially increasing throughput.
>>>>>>> 6977d88d
///
/// # Examples
///
/// The example below shows how to create, run and shutdown a [`DgramServer`]
/// configured to receive requests and write responses via a
/// [`tokio::net::UdpSocket`] using a [`VecBufSource`] for buffer allocation
/// and a [`Service`] to generate responses to requests.
///
/// ```no_run
/// use std::boxed::Box;
/// use std::future::{Future, Ready};
/// use std::pin::Pin;
/// use std::sync::Arc;
///
/// use tokio::net::UdpSocket;
///
/// use domain::base::Message;
/// use domain::net::server::buf::VecBufSource;
/// use domain::net::server::dgram::DgramServer;
/// use domain::net::server::message::Request;
/// use domain::net::server::middleware::builder::MiddlewareBuilder;
/// use domain::net::server::service::{CallResult, ServiceError, Transaction};
/// use domain::net::server::stream::StreamServer;
/// use domain::net::server::util::service_fn;
///
/// fn my_service(msg: Request<Message<Vec<u8>>>, _meta: ())
/// -> Result<
///     Transaction<Vec<u8>, Vec<u8>,
///         Pin<Box<dyn Future<
///             Output = Result<
///                 CallResult<Vec<u8>, Vec<u8>>,
///                 ServiceError,
///             >,
///         > + Send>>,
///     >,
///     ServiceError,
/// >
/// {
///     todo!()
/// }
///
/// #[tokio::main]
/// async fn main() {
///     // Create a service impl from the service fn
///     let svc = service_fn(my_service, ());
///
///     // Bind to a local port and listen for incoming UDP messages.
///     let udpsocket = UdpSocket::bind("127.0.0.1:8053").await.unwrap();
///
///     // Create a server that will accept those connections and pass
///     // received messages to your service and in turn pass generated
///     // responses back to the client.
///     let srv = Arc::new(DgramServer::new(udpsocket, VecBufSource, svc));
///
///     // Run the server.
///     let spawned_srv = srv.clone();
///     tokio::spawn(async move { spawned_srv.run().await });
///
///     // ... do something ...
///
///     // Shutdown the server.
///     srv.shutdown().unwrap();
/// }
/// ```
///
/// [`Service`]: super::service::Service
/// [`VecBufSource`]: super::buf::VecBufSource
/// [`tokio::net::TcpListener`]:
///     https://docs.rs/tokio/latest/tokio/net/struct.TcpListener.html

pub struct DgramServer<Sock, Buf, Svc>
where
    Sock: AsyncDgramSock + Send + Sync + 'static,
    Buf: BufSource + Send + Sync + 'static,
    Buf::Output: Octets + Send + Sync,
    Svc: Service<Buf::Output> + Send + Sync + 'static,
    Svc::Target: Send + Composer + Default,
{
    /// The configuration of the server.
    config: Arc<ArcSwap<Config<Buf::Output, Svc::Target>>>,

    /// A receiver for receiving [`ServerCommand`]s.
    ///
    /// Used by both the server and spawned connections to react to sent
    /// commands.
    command_rx: CommandReceiver<Buf::Output, Svc::Target>,

    /// A sender for sending [`ServerCommand`]s.
    ///
    /// Used to signal the server to stop, reconfigure, etc.
    command_tx: CommandSender<Buf::Output, Svc::Target>,

    /// The network socket over which client requests will be received
    /// and responses sent.
    sock: Arc<Sock>,

    /// A [`BufSource`] for creating buffers on demand.
    buf: Buf,

    /// A [`Service`] for handling received requests and generating responses.
    service: Svc,

    /// [`ServerMetrics`] describing the status of the server.
    metrics: Arc<ServerMetrics>,
}

/// Creation
///
impl<Sock, Buf, Svc> DgramServer<Sock, Buf, Svc>
where
    Sock: AsyncDgramSock + Send + Sync,
    Buf: BufSource + Send + Sync,
    Buf::Output: Octets + Send + Sync,
    Svc: Service<Buf::Output> + Send + Sync,
    Svc::Target: Send + Composer + Default,
{
    /// Constructs a new [`DgramServer`] with default configuration.
    ///
    /// See [`Self::with_config()`].
    #[must_use]
    pub fn new(sock: Sock, buf: Buf, service: Svc) -> Self {
        Self::with_config(sock, buf, service, Config::default())
    }

    /// Constructs a new [`DgramServer`] with a given configuration.
    ///
    /// Takes:
    /// - A socket which must implement [`AsyncDgramSock`] and is responsible
    /// receiving new messages and send responses back to the client.
    /// - A [`BufSource`] for creating buffers on demand.
    /// - A [`Service`] for handling received requests and generating responses.
    /// - A [`Config`] with settings to control the server behaviour.
    ///
    /// Invoke [`run()`] to receive and process incoming messages.
    ///
    /// [`run()`]: Self::run()
    #[must_use]
    pub fn with_config(
        sock: Sock,
        buf: Buf,
        service: Svc,
        config: Config<Buf::Output, Svc::Target>,
    ) -> Self {
        let (command_tx, command_rx) = watch::channel(ServerCommand::Init);
        let command_tx = Arc::new(Mutex::new(command_tx));
        let metrics = Arc::new(ServerMetrics::connection_less());
        let config = Arc::new(ArcSwap::from_pointee(config));

        DgramServer {
            config,
            command_tx,
            command_rx,
            sock: sock.into(),
            buf,
            service,
            metrics,
        }
    }
}

/// Access
///
impl<Sock, Buf, Svc> DgramServer<Sock, Buf, Svc>
where
    Sock: AsyncDgramSock + Send + Sync + 'static,
    Buf: BufSource + Send + Sync + 'static,
    Buf::Output: Octets + Send + Sync + 'static + Debug,
    Svc: Service<Buf::Output> + Send + Sync + 'static,
    Svc::Target: Send + Composer + Debug + Default,
{
    /// Get a reference to the network source being used to receive messages.
    #[must_use]
    pub fn source(&self) -> Arc<Sock> {
        self.sock.clone()
    }

    /// Get a reference to the metrics for this server.
    #[must_use]
    pub fn metrics(&self) -> Arc<ServerMetrics> {
        self.metrics.clone()
    }
}

/// Control
///
impl<Sock, Buf, Svc> DgramServer<Sock, Buf, Svc>
where
    Sock: AsyncDgramSock + Send + Sync + 'static,
    Buf: BufSource + Send + Sync,
    Buf::Output: Octets + Send + Sync + 'static,
    Svc: Service<Buf::Output> + Send + Sync + 'static,
    Svc::Target: Send + Composer + Default,
{
    /// Start the server.
    ///
    /// # Drop behaviour
    ///
    /// When dropped [`shutdown()`] will be invoked.
    ///
    /// [`shutdown()`]: Self::shutdown
    pub async fn run(&self)
    where
        Svc::Future: Send,
    {
        if let Err(err) = self.run_until_error().await {
            error!("Server stopped due to error: {err}");
        }
    }

    /// Reconfigure the server while running.
    ///
    ///
    pub fn reconfigure(
        &self,
        config: Config<Buf::Output, Svc::Target>,
    ) -> Result<(), Error> {
        self.command_tx
            .lock()
            .map_err(|_| Error::CommandCouldNotBeSent)?
            .send(ServerCommand::Reconfigure(config))
            .map_err(|_| Error::CommandCouldNotBeSent)
    }

    /// Stop the server.
    ///
    /// In-flight requests will continue being processed but no new messages
    /// will be accepted. Pending responses will be written as long as the
    /// socket that was given to the server when it was created remains
    /// operational.
    ///
    /// [`Self::is_shutdown()`] can be used to dertermine if shutdown is
    /// complete.
    ///
    /// [`Self::await_shutdown()`] can be used to wait for shutdown to
    /// complete.
    pub fn shutdown(&self) -> Result<(), Error> {
        self.command_tx
            .lock()
            .map_err(|_| Error::CommandCouldNotBeSent)?
            .send(ServerCommand::Shutdown)
            .map_err(|_| Error::CommandCouldNotBeSent)
    }

    /// Check if shutdown has completed.
    ///
    /// Note that until shutdown is fully complete some Tokio background tasks
    /// may remain scheduled or active to process in-flight requests.
    pub fn is_shutdown(&self) -> bool {
        self.metrics.num_inflight_requests() == 0
            && self.metrics.num_pending_writes() == 0
    }

    /// Wait for an in-progress shutdown to complete.
    ///
    /// Returns true if the server shutdown in the given time period, false
    /// otherwise.
    ///
    /// To start the shutdown process first call [`Self::shutdown()`] then use
    /// this method to wait for the shutdown process to complete.
    pub async fn await_shutdown(&self, duration: Duration) -> bool {
        timeout(duration, async {
            let mut interval = interval(Duration::from_millis(100));
            interval.set_missed_tick_behavior(MissedTickBehavior::Skip);
            while !self.is_shutdown() {
                interval.tick().await;
            }
        })
        .await
        .is_ok()
    }
}

//--- Internal details

impl<Sock, Buf, Svc> DgramServer<Sock, Buf, Svc>
where
    Sock: AsyncDgramSock + Send + Sync + 'static,
    Buf: BufSource + Send + Sync,
    Buf::Output: Octets + Send + Sync + 'static,
    Svc: Service<Buf::Output> + Send + Sync + 'static,
    Svc::Target: Send + Composer + Default,
{
    /// Receive incoming messages until shutdown or fatal error.
    async fn run_until_error(&self) -> Result<(), String>
    where
        Svc::Future: Send,
    {
        let mut command_rx = self.command_rx.clone();

        loop {
            tokio::select! {
                // Poll futures in match arm order, not randomly.
                biased;

                // First, prefer obeying `ServerCommand`s over everything
                // else.
                res = command_rx.changed() => {
                    self.process_server_command(res, &mut command_rx)?;
                }

                _ = self.sock.readable() => {
                    let (msg, addr, bytes_read) = match self.recv_from() {
                        Ok(res) => res,
                        Err(err) if err.kind() == io::ErrorKind::WouldBlock => continue,
                        Err(err) => return Err(format!("Error while receiving message: {err}")),
                    };

                    let received_at = Instant::now();
                    self.metrics.num_received_requests.fetch_add(1, Ordering::Relaxed);

                    if enabled!(Level::TRACE) {
                        let pcap_text = to_pcap_text(&msg, bytes_read);
                        trace!(%addr, pcap_text, "Received message");
                    }

                    let state = self.mk_state_for_request();

                    self.process_request(
                        msg, received_at, addr,
                        self.config.load().middleware_chain.clone(),
                        &self.service,
                        self.metrics.clone(),
                        state,
                    )
                        .map_err(|err|
                            format!("Error while processing message: {err}")
                        )?;
                }
            }
        }
    }

    /// Decide what to do with a received [`ServerCommand`].
    fn process_server_command(
        &self,
        res: Result<(), watch::error::RecvError>,
        command_rx: &mut CommandReceiver<Buf::Output, Svc::Target>,
    ) -> Result<(), String> {
        // If the parent server no longer exists but was not cleanly shutdown
        // then the command channel will be closed and attempting to check for
        // a new command will fail. Advise the caller to break the connection
        // and cleanup if such a problem occurs.
        res.map_err(|err| format!("Error while receiving command: {err}"))?;

        // Get the changed command.
        let lock = command_rx.borrow_and_update();
        let command = lock.deref();

        // And process it.
        match command {
            ServerCommand::Init => {
                // The initial "Init" value in the watch channel is never
                // actually seen because changed() is required to return true
                // before we call borrow_and_update() but the initial value in
                // the channel, Init, is not considered a "change". So the
                // only way to end up here would be if we somehow wrongly
                // placed another ServerCommand::Init value into the watch
                // channel after the initial one.
                unreachable!()
            }

            ServerCommand::CloseConnection => {
                // A datagram server does not have connections so handling the
                // close of a connection which can never happen has no meaning
                // as it cannot occur. However a Service impl cannot know
                // which server will receive the ServerCommand if it is
                // shared between multiple servers and so we should just
                // ignore this if we receive it.
            }

            ServerCommand::Reconfigure(new_config) => {
                self.config.store(Arc::new(new_config.clone()));
            }

            ServerCommand::Shutdown => {
                // Stop receiving new messages.
                return Err("Shutdown command received".to_string());
            }
        }

        Ok(())
    }

    /// Receive a single datagram using the user supplied network socket.
    fn recv_from(
        &self,
    ) -> Result<(Buf::Output, SocketAddr, usize), io::Error> {
        let mut msg = self.buf.create_buf();
        let mut buf = ReadBuf::new(msg.as_mut());
        self.sock
            .try_recv_buf_from(&mut buf)
            .map(|(bytes_read, addr)| (msg, addr, bytes_read))
    }

    /// Send a single datagram using the user supplied network socket.
    async fn send_to(
        sock: &Sock,
        data: &[u8],
        dest: &SocketAddr,
        limit: Duration,
    ) -> Result<(), io::Error> {
        let send_res =
            timeout(limit, poll_fn(|ctx| sock.poll_send_to(ctx, data, dest)))
                .await;

        let Ok(send_res) = send_res else {
            return Err(io::ErrorKind::TimedOut.into());
        };

        let sent = send_res?;

        if sent != data.len() {
            Err(io::Error::new(io::ErrorKind::Other, "short send"))
        } else {
            Ok(())
        }
    }

    /// Helper function to package references to key parts of our server state
    /// into a [`RequestState`] ready for passing through the
    /// [`CommonMessageFlow`] call chain and ultimately back to ourselves at
    /// [`process_call_reusult()`].
    fn mk_state_for_request(
        &self,
    ) -> RequestState<Sock, Buf::Output, Svc::Target> {
        RequestState::new(
            self.sock.clone(),
            self.command_tx.clone(),
            self.config.load().write_timeout,
        )
    }
}

//--- CommonMessageFlow

impl<Sock, Buf, Svc> CommonMessageFlow<Buf, Svc>
    for DgramServer<Sock, Buf, Svc>
where
    Sock: AsyncDgramSock + Send + Sync + 'static,
    Buf: BufSource + Send + Sync + 'static,
    Buf::Output: Octets + Send + Sync + 'static,
    Svc: Service<Buf::Output> + Send + Sync + 'static,
    Svc::Target: Send + Composer + Default,
{
    type Meta = RequestState<Sock, Buf::Output, Svc::Target>;

    /// Add information to the request that relates to the type of server we
    /// are and our state where relevant.
    fn add_context_to_request(
        &self,
        request: Message<Buf::Output>,
        received_at: Instant,
        addr: SocketAddr,
    ) -> Request<Message<Buf::Output>> {
        let ctx = TransportSpecificContext::Udp(UdpTransportContext {
            max_response_size_hint: self.config.load().max_response_size,
        });
        Request::new(addr, received_at, request, ctx)
    }

    /// Process the result from the middleware -> service -> middleware call
    /// tree.
    fn process_call_result(
        call_result: CallResult<Buf::Output, Svc::Target>,
        addr: SocketAddr,
        state: RequestState<Sock, Buf::Output, Svc::Target>,
        metrics: Arc<ServerMetrics>,
    ) {
        metrics.num_pending_writes.fetch_add(1, Ordering::Relaxed);

        tokio::spawn(async move {
            let (_request, response, feedback) = call_result.into_inner();

            if let Some(feedback) = feedback {
                match feedback {
                    ServiceFeedback::Reconfigure {
                        idle_timeout: _, // N/A - only applies to connection-oriented transports
                    } => {
                        // Nothing to do.
                    }

                    ServiceFeedback::CloseConnection => {
                        // N/A - only applies to connection-oriented transports
                    }
                }
            }

            // Process the DNS response message, if any.
            if let Some(response) = response {
                // Convert the DNS response message into bytes.
                let target = response.finish();
                let bytes = target.as_dgram_slice();

                // Logging
                if enabled!(Level::TRACE) {
                    let pcap_text = to_pcap_text(bytes, bytes.len());
                    trace!(%addr, pcap_text, "Sending response");
                }

                // Actually write the DNS response message bytes to the UDP
                // socket.
                let _ = Self::send_to(
                    &state.sock,
                    bytes,
                    &addr,
                    state.write_timeout,
                )
                .await;

                metrics.num_pending_writes.fetch_sub(1, Ordering::Relaxed);
                metrics.num_sent_responses.fetch_add(1, Ordering::Relaxed);
            }
        });
    }
}

//--- Drop

impl<Sock, Buf, Svc> Drop for DgramServer<Sock, Buf, Svc>
where
    Sock: AsyncDgramSock + Send + Sync + 'static,
    Buf: BufSource + Send + Sync + 'static,
    Buf::Output: Octets + Send + Sync,
    Svc: Service<Buf::Output> + Send + Sync + 'static,
    Svc::Target: Send + Composer + Default,
{
    fn drop(&mut self) {
        // Shutdown the DgramServer. Don't handle the failure case here as
        // I'm not sure if it's safe to log or write to stderr from a Drop
        // impl.
        let _ = self.shutdown();
    }
}

//----------- RequestState ---------------------------------------------------

/// Data needed by [`DgramServer::process_call_result()`] which needs to be
/// passed through the [`CommonMessageFlow`] call chain.
pub struct RequestState<Sock, RequestOctets, Target> {
    /// The network socket over which this request was received and over which
    /// the response should be sent.
    sock: Arc<Sock>,

    /// A sender for sending [`ServerCommand`]s.
    ///
    /// Used to signal the server to stop, reconfigure, etc.
    command_tx: CommandSender<RequestOctets, Target>,

    /// The maximum amount of time to wait for a response datagram to be
    /// accepted by the operating system for writing back to the client.
    write_timeout: Duration,
}

impl<Sock, RequestOctets, Target> RequestState<Sock, RequestOctets, Target> {
    /// Creates a new instance of [`RequestState`].
    fn new(
        sock: Arc<Sock>,
        command_tx: CommandSender<RequestOctets, Target>,
        write_timeout: Duration,
    ) -> Self {
        Self {
            sock,
            command_tx,
            write_timeout,
        }
    }
}

//--- Clone

impl<Sock, RequestOctets, Target> Clone
    for RequestState<Sock, RequestOctets, Target>
{
    fn clone(&self) -> Self {
        Self {
            sock: self.sock.clone(),
            command_tx: self.command_tx.clone(),
            write_timeout: self.write_timeout,
        }
    }
}<|MERGE_RESOLUTION|>--- conflicted
+++ resolved
@@ -224,11 +224,7 @@
 /// A socket is anything that implements the [`AsyncDgramSock`] trait. This
 /// crate provides an implementation for [`tokio::net::UdpSocket`]. When
 /// wrapped inside an [`Arc`] the same `UdpSocket` can be [`Arc::clone()`]d to
-<<<<<<< HEAD
-/// multiple instances of [`DgramServdr`] potentially increasing throughput.
-=======
 /// multiple instances of [`DgramServer`] potentially increasing throughput.
->>>>>>> 6977d88d
 ///
 /// # Examples
 ///
