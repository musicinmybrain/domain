//! Request pre-processing and response post-processing middleware.
//!
//! Middleware sits between the server and the application [`Service`],
//! pre-processing requests and post-processing responses in order to
//! filter/reject/modify them according to policy and standards.
//!
//! Middleware is implemented in terms of the [`Service`] trait, just like
//! your application service, but also takes a [`Service`] instance as an
//! argument. This is intended to enable middleware to be composed in layers
//! one atop another, each layer receiving and pre-processing requests from
//! the layer beneath, passing them on to the layer above and then
//! post-processing the resulting responses and propagating them back down
//! through the layers to the server.
//!
//! If needed middleware services can pass service specific data to upstream
//! services for consumption, via the  `RequestMeta` custom data support of
//! the [`Service`] trait. An example of this can be seen in the
//! [`TsigMiddlewareSvc`][tsig::TsigMiddlewareSvc].
//!
//! Currently the following middleware are available:
<<<<<<< HEAD
=======
//!
//! [`Service`]: crate::net::server::service::Service

>>>>>>> e2338c93
#[cfg(feature = "siphasher")]
pub mod cookies;
pub mod edns;
pub mod mandatory;
pub mod notify;
pub mod stream;
#[cfg(feature = "tsig")]
pub mod tsig;<|MERGE_RESOLUTION|>--- conflicted
+++ resolved
@@ -18,12 +18,8 @@
 //! [`TsigMiddlewareSvc`][tsig::TsigMiddlewareSvc].
 //!
 //! Currently the following middleware are available:
-<<<<<<< HEAD
-=======
 //!
 //! [`Service`]: crate::net::server::service::Service
-
->>>>>>> e2338c93
 #[cfg(feature = "siphasher")]
 pub mod cookies;
 pub mod edns;
