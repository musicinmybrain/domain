--- conflicted
+++ resolved
@@ -432,18 +432,6 @@
                         return Err(StellineErrorCause::MissingResponse);
                     };
 
-<<<<<<< HEAD
-                    // NOTE: Calling .get_response() on a non-streaming
-                    // request will only work once at the time of writing, the
-                    // dgram client implementation will fail if called a
-                    // second time with error that the future has already been
-                    // awaited. Either the streaming response mechanism needs
-                    // to be implemented differently, or all client
-                    // implementations need to be safe to call for a
-                    // subsequent response.
-
-=======
->>>>>>> 5e36a5c5
                     if entry
                         .matches
                         .as_ref()
@@ -457,20 +445,11 @@
                         trace!("Awaiting an unknown number of answers");
                         let mut entry = entry.clone();
                         loop {
-<<<<<<< HEAD
-                            let resp = tokio::time::timeout(
-=======
                             let resp = match tokio::time::timeout(
->>>>>>> 5e36a5c5
                                 Duration::from_secs(3),
                                 send_request.get_response(),
                             )
                             .await
-<<<<<<< HEAD
-                            .map_err(|_| {
-                                StellineErrorCause::AnswerTimedOut
-                            })??;
-=======
                             .map_err(|_| StellineErrorCause::AnswerTimedOut)?
                             {
                                 Err(
@@ -489,7 +468,6 @@
                                 }
                                 other => other,
                             }?;
->>>>>>> 5e36a5c5
                             trace!("Received answer.");
                             trace!(?resp);
 
@@ -535,20 +513,11 @@
                                 "Awaiting answer {}/{num_expected_answers}...",
                                 idx + 1
                             );
-<<<<<<< HEAD
-                            let resp = tokio::time::timeout(
-=======
                             let resp = match tokio::time::timeout(
->>>>>>> 5e36a5c5
                                 Duration::from_secs(3),
                                 send_request.get_response(),
                             )
                             .await
-<<<<<<< HEAD
-                            .map_err(|_| {
-                                StellineErrorCause::AnswerTimedOut
-                            })??;
-=======
                             .map_err(|_| StellineErrorCause::AnswerTimedOut)?
                             {
                                 Err(
@@ -567,7 +536,6 @@
                                 }
                                 other => other,
                             }?;
->>>>>>> 5e36a5c5
                             trace!("Received answer.");
                             trace!(?resp);
                             if !match_multi_msg(
