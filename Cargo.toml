--- conflicted
+++ resolved
@@ -17,15 +17,10 @@
 path = "src/lib.rs"
 
 [dependencies]
-<<<<<<< HEAD
 #octseq         =  { version = "0.3.2", default-features = false }
-octseq         = { git = "https://github.com/NLnetLabs/octseq.git", branch = "octets-from-for-str", default-features = false }
-time           = { version = "0.3.1", default-features = false }
-=======
-octseq           =  { version = "0.3.2", default-features = false }
+octseq           = { git = "https://github.com/NLnetLabs/octseq.git", branch = "octets-from-for-str", default-features = false }
 pin-project-lite = "0.2"
-time             =  { version = "0.3.1", default-features = false }
->>>>>>> 23ad84e8
+time             = { version = "0.3.1", default-features = false }
 
 rand           = { version = "0.8", optional = true }
 bytes          = { version = "1.0", optional = true, default-features = false }
@@ -51,13 +46,8 @@
 default     = ["std", "rand"]
 bytes       = ["dep:bytes", "octseq/bytes"]
 heapless    = ["dep:heapless", "octseq/heapless"]
-<<<<<<< HEAD
-interop     = ["bytes", "ring"]
 plain       = ["bytes", "std"]
-resolv      = ["bytes", "futures-util", "smallvec", "std", "tokio", "libc", "rand"]
-=======
 resolv      = ["net", "smallvec", "unstable-client-transport"]
->>>>>>> 23ad84e8
 resolv-sync = ["resolv", "tokio/rt"]
 serde       = ["dep:serde", "octseq/serde"]
 sign        = ["std"]
