--- conflicted
+++ resolved
@@ -17,15 +17,8 @@
 path = "src/lib.rs"
 
 [dependencies]
-<<<<<<< HEAD
-octseq           = { version = "0.5.1", default-features = false }
-pin-project-lite = "0.2"
-time             = { version = "0.3.1", default-features = false }
-=======
-octseq         =  { version = "0.5.1", default-features = false }
-time           =  { version = "0.3.1", default-features = false }
->>>>>>> 95bbd4ba
-
+octseq         = { version = "0.5.1", default-features = false }
+time           = { version = "0.3.1", default-features = false }
 rand           = { version = "0.8", optional = true }
 arc-swap       = { version = "1.7.0", optional = true }
 bytes          = { version = "1.0", optional = true, default-features = false }
