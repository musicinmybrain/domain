//! Loads a zone file and serves it over localhost UDP and TCP.
//!
//! Try queries such as:
//!
//!   dig @127.0.0.1 -p 8053 NS example.com
//!   dig @127.0.0.1 -p 8053 A example.com
//!   dig @127.0.0.1 -p 8053 AAAA example.com
//!   dig @127.0.0.1 -p 8053 CNAME example.com
//!
//! Also try with TCP, e.g.:
//!
//!   dig @127.0.0.1 -p 8053 +tcp A example.com
//!
//! Also try AXFR, e.g.:
//!
//!   dig @127.0.0.1 -p 8053 AXFR example.com

<<<<<<< HEAD
use std::future::pending;
use std::io::BufReader;
use std::sync::Arc;
use std::time::Duration;

use tokio::net::{TcpListener, UdpSocket};
use tracing_subscriber::EnvFilter;

use domain::base::iana::Rcode;
use domain::base::ToName;
=======
use std::future::{pending, ready, Future};
use std::io::BufReader;
use std::process::exit;
use std::sync::{Arc, Mutex};
use std::time::Duration;

use domain::base::iana::{Opcode, Rcode};
use domain::base::message_builder::AdditionalBuilder;
use domain::base::{Message, Name, Rtype, ToName};
>>>>>>> 0659c8f7
use domain::net::server::buf::VecBufSource;
use domain::net::server::dgram::DgramServer;
use domain::net::server::message::Request;
#[cfg(feature = "siphasher")]
use domain::net::server::middleware::cookies::CookiesMiddlewareSvc;
use domain::net::server::middleware::edns::EdnsMiddlewareSvc;
use domain::net::server::middleware::mandatory::MandatoryMiddlewareSvc;
use domain::net::server::service::{CallResult, ServiceResult};
use domain::net::server::stream::StreamServer;
use domain::net::server::util::{mk_builder_for_target, service_fn};
use domain::zonefile::inplace;
use domain::zonetree::Answer;
use domain::zonetree::{Zone, ZoneTree};
<<<<<<< HEAD
=======
use octseq::OctetsBuilder;
use tokio::net::{TcpListener, UdpSocket};
use tracing_subscriber::EnvFilter;
>>>>>>> 0659c8f7

#[tokio::main()]
async fn main() {
    // Initialize tracing based logging. Override with env var RUST_LOG, e.g.
    // RUST_LOG=trace.
    tracing_subscriber::fmt()
        .with_env_filter(EnvFilter::from_default_env())
        .with_thread_ids(true)
        .without_time()
        .try_init()
        .ok();

    // Populate a zone tree with test data
    let zone_bytes = include_bytes!("../test-data/zonefiles/nsd-example.txt");
    let mut zone_bytes = BufReader::new(&zone_bytes[..]);

    // We're reading from static data so this cannot fail due to I/O error.
    // Don't handle errors that shouldn't happen, keep the example focused
    // on what we want to demonstrate.
<<<<<<< HEAD
    let reader = inplace::Zonefile::load(&mut zone_bytes).unwrap();
    let zone = Zone::try_from(reader).unwrap();

    let mut zones = ZoneTree::new();
    zones.insert_zone(zone.clone()).unwrap();
=======
    let reader =
        inplace::Zonefile::load(&mut zone_bytes).unwrap_or_else(|err| {
            eprintln!("Error reading zone file bytes: {err}");
            exit(1);
        });
    let zone = Zone::try_from(reader).unwrap_or_else(|errors| {
        eprintln!(
            "{} zone file entries could not be parsed, aborting:",
            errors.len()
        );
        for (name, err) in errors {
            eprintln!("  {name}: {err}");
        }
        exit(1);
    });
    zones.insert_zone(zone).unwrap();
>>>>>>> 0659c8f7
    let zones = Arc::new(zones);

    let addr = "127.0.0.1:8053";
    let svc = service_fn(my_service, zones);

    #[cfg(feature = "siphasher")]
    let svc = CookiesMiddlewareSvc::<Vec<u8>, _>::with_random_secret(svc);
    let svc = EdnsMiddlewareSvc::<Vec<u8>, _>::new(svc);
    let svc = MandatoryMiddlewareSvc::<Vec<u8>, _>::new(svc);
    let svc = Arc::new(svc);

    let sock = UdpSocket::bind(addr).await.unwrap();
    let sock = Arc::new(sock);
    let mut udp_metrics = vec![];
    let num_cores = std::thread::available_parallelism().unwrap().get();
    for _i in 0..num_cores {
        let udp_srv =
            DgramServer::new(sock.clone(), VecBufSource, svc.clone());
        let metrics = udp_srv.metrics();
        udp_metrics.push(metrics);
        tokio::spawn(async move { udp_srv.run().await });
    }

    let sock = TcpListener::bind(addr).await.unwrap();
    let tcp_srv = StreamServer::new(sock, VecBufSource, svc);
    let tcp_metrics = tcp_srv.metrics();

    tokio::spawn(async move { tcp_srv.run().await });

    eprintln!("Ready");

    tokio::spawn(async move {
        loop {
            tokio::time::sleep(Duration::from_millis(5000)).await;

            let mut udp_num_connections = 0;
            let mut udp_num_inflight_requests = 0;
            let mut udp_num_pending_writes = 0;
            let mut udp_num_received_requests = 0;
            let mut udp_num_sent_responses = 0;

            for metrics in udp_metrics.iter() {
                udp_num_connections += metrics.num_connections();
                udp_num_inflight_requests += metrics.num_inflight_requests();
                udp_num_pending_writes += metrics.num_pending_writes();
                udp_num_received_requests += metrics.num_received_requests();
                udp_num_sent_responses += metrics.num_sent_responses();
            }
            eprintln!(
                "Server status: #conn/#in-flight/#pending-writes/#msgs-recvd/#msgs-sent: UDP={}/{}/{}/{}/{} TCP={}/{}/{}/{}/{}",
                udp_num_connections,
                udp_num_inflight_requests,
                udp_num_pending_writes,
                udp_num_received_requests,
                udp_num_sent_responses,
                tcp_metrics.num_connections(),
                tcp_metrics.num_inflight_requests(),
                tcp_metrics.num_pending_writes(),
                tcp_metrics.num_received_requests(),
                tcp_metrics.num_sent_responses(),
            );
        }
    });

    pending::<()>().await;
}

#[allow(clippy::type_complexity)]
fn my_service(
    request: Request<Vec<u8>>,
    zones: Arc<ZoneTree>,
) -> ServiceResult<Vec<u8>> {
    let question = request.message().sole_question().unwrap();
    let zone = zones
        .find_zone(question.qname(), question.qclass())
        .map(|zone| zone.read());
    let answer = match zone {
        Some(zone) => {
            let qname = question.qname().to_bytes();
            let qtype = question.qtype();
            zone.query(qname, qtype).unwrap()
        }
        None => Answer::new(Rcode::NXDOMAIN),
    };

    let builder = mk_builder_for_target();
    let additional = answer.to_message(request.message(), builder);
    Ok(CallResult::new(additional))
}<|MERGE_RESOLUTION|>--- conflicted
+++ resolved
@@ -15,28 +15,14 @@
 //!
 //!   dig @127.0.0.1 -p 8053 AXFR example.com
 
-<<<<<<< HEAD
 use std::future::pending;
 use std::io::BufReader;
+use std::process::exit;
 use std::sync::Arc;
 use std::time::Duration;
 
-use tokio::net::{TcpListener, UdpSocket};
-use tracing_subscriber::EnvFilter;
-
 use domain::base::iana::Rcode;
 use domain::base::ToName;
-=======
-use std::future::{pending, ready, Future};
-use std::io::BufReader;
-use std::process::exit;
-use std::sync::{Arc, Mutex};
-use std::time::Duration;
-
-use domain::base::iana::{Opcode, Rcode};
-use domain::base::message_builder::AdditionalBuilder;
-use domain::base::{Message, Name, Rtype, ToName};
->>>>>>> 0659c8f7
 use domain::net::server::buf::VecBufSource;
 use domain::net::server::dgram::DgramServer;
 use domain::net::server::message::Request;
@@ -50,12 +36,8 @@
 use domain::zonefile::inplace;
 use domain::zonetree::Answer;
 use domain::zonetree::{Zone, ZoneTree};
-<<<<<<< HEAD
-=======
-use octseq::OctetsBuilder;
 use tokio::net::{TcpListener, UdpSocket};
 use tracing_subscriber::EnvFilter;
->>>>>>> 0659c8f7
 
 #[tokio::main()]
 async fn main() {
@@ -75,13 +57,7 @@
     // We're reading from static data so this cannot fail due to I/O error.
     // Don't handle errors that shouldn't happen, keep the example focused
     // on what we want to demonstrate.
-<<<<<<< HEAD
-    let reader = inplace::Zonefile::load(&mut zone_bytes).unwrap();
-    let zone = Zone::try_from(reader).unwrap();
-
     let mut zones = ZoneTree::new();
-    zones.insert_zone(zone.clone()).unwrap();
-=======
     let reader =
         inplace::Zonefile::load(&mut zone_bytes).unwrap_or_else(|err| {
             eprintln!("Error reading zone file bytes: {err}");
@@ -98,7 +74,6 @@
         exit(1);
     });
     zones.insert_zone(zone).unwrap();
->>>>>>> 0659c8f7
     let zones = Arc::new(zones);
 
     let addr = "127.0.0.1:8053";
