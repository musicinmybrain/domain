//! Importing from and (in future) exporting to a zone files.

use std::collections::{BTreeMap, HashMap};
use std::vec::Vec;

<<<<<<< HEAD
=======
use super::error::{ContextError, RecordError, ZoneErrors};
>>>>>>> c6ec451d
use crate::base::iana::{Class, Rtype};
use crate::base::name::{FlattenInto, ToName};
use crate::base::Name;
use crate::rdata::ZoneRecordData;
use crate::zonefile::inplace::{self, Entry};
use crate::zonetree::ZoneBuilder;
use crate::zonetree::{Rrset, SharedRr};

use super::error::{ContextError, RecordError, ZoneErrors};
use super::types::{StoredName, StoredRecord};

//------------ Zonefile ------------------------------------------------------

/// A parsed sanity checked representation of a zone file.
///
/// This type eases creation of a [`ZoneBuilder`] from a collection of
/// [`StoredRecord`]s, e.g.  and accepts only records that are valid within
/// the zone.
///
/// The zone origin and class may be specified explicitly or be derived from
/// the SOA record when inserted. The relationship of each resource record
/// with the zone is classified on insert, similar to that described by
/// [RFC 1034, section 4.2.1].
///
/// Getter functions provide insight into the classification results.
///
/// When ready the [`ZoneBuilder::try_from`] function can be used to convert
/// the parsed zone file into a pre-populated [`ZoneBuilder`].
///
/// # Usage
///
/// See the [zonetree] module docs for example usage.
///
/// [RFC 1034, section 4.2.1]:
///     https://datatracker.ietf.org/doc/html/rfc1034#section-4.2.1
/// [zonetree]: crate::zonetree
#[derive(Clone, Default)]
pub struct Zonefile {
    /// The name of the apex of the zone.
    origin: Option<StoredName>,

    /// The class of the zone.
    class: Option<Class>,

    /// The records for names that have regular RRsets attached to them.
    normal: Owners<Normal>,

    /// The records for names that are zone cuts.
    zone_cuts: Owners<ZoneCut>,

    /// The records for names that are CNAMEs.
    cnames: Owners<SharedRr>,

    /// Out of zone records.
    out_of_zone: Owners<Normal>,
}

impl Zonefile {
    /// Creates an empty in-memory zone file representation for the given apex
    /// and class.
    pub fn new(apex: StoredName, class: Class) -> Self {
        Zonefile {
            origin: Some(apex),
            class: Some(class),
            ..Default::default()
        }
    }
}

impl Zonefile {
    /// Sets the origin of the zone.
    ///
    /// If parsing a zone file one might call this method on encoutering an
    /// `$ORIGIN` directive.
    pub fn set_origin(&mut self, origin: StoredName) {
        self.origin = Some(origin)
    }

    /// Inserts the given record into the zone file.
    pub fn insert(
        &mut self,
        record: StoredRecord,
    ) -> Result<(), RecordError> {
        // If a zone apex and class were not provided via [`Self::new`], i.e.
        // we were created by [`Self::default`], require the first record to
        // be a SOA record and use its owner name and class as the zone apex
        // name and class.
        if self.origin.is_none() {
            if record.rtype() != Rtype::SOA {
                return Err(RecordError::MissingSoa(record));
            } else {
                let apex = record.owner().to_name();
                self.class = Some(record.class());
                self.origin = Some(apex);
            }
        }

        let (zone_apex, zone_class) =
            (self.origin().unwrap(), self.class().unwrap());

        if record.class() != zone_class {
            return Err(RecordError::ClassMismatch(record, zone_class));
        }

        if !record.owner().ends_with(zone_apex) {
            self.out_of_zone
                .entry(record.owner().clone())
                .insert(record);
            Ok(())
        } else {
            match record.rtype() {
                // An Name Server (NS) record at the apex is a nameserver RR
                // that indicates a server for the zone. An NS record is only
                // an indication of a zone cut when it is NOT at the apex.
                //
                // A Delegation Signer (DS) record can only appear within the
                // parent zone and refer to a child zone, a DS record cannot
                // therefore appear at the apex.
                Rtype::NS | Rtype::DS if record.owner() != zone_apex => {
<<<<<<< HEAD
                    if let Some(normal_records) =
                        self.normal.get(record.owner())
                    {
                        let rtype = normal_records.sample_rtype().unwrap();
=======
                    // Zone cuts can only be made when records already exist
                    // at the owner if all such records are glue (records that
                    // ease resolution of a zone cut name to an address).
                    let incompatible_normal_record = self
                        .normal
                        .get(record.owner())
                        .and_then(|normal| normal.first_non_glue());

                    if let Some((&rtype, _)) = incompatible_normal_record {
>>>>>>> c6ec451d
                        Err(RecordError::IllegalZoneCut(record, rtype))
                    } else if self.cnames.contains(record.owner()) {
                        Err(RecordError::IllegalZoneCut(record, Rtype::CNAME))
                    } else {
                        self.zone_cuts
                            .entry(record.owner().clone())
                            .insert(record);
                        Ok(())
                    }
                }
                Rtype::CNAME => {
                    if let Some(normal_records) =
                        self.normal.get(record.owner())
                    {
                        let rtype = normal_records.sample_rtype().unwrap();
                        Err(RecordError::IllegalCname(record, rtype))
                    } else if let Some(zone_cut) =
                        self.zone_cuts.get(record.owner())
                    {
                        let rtype = zone_cut.sample_rtype().unwrap();
                        Err(RecordError::IllegalCname(record, rtype))
                    } else if self.cnames.contains(record.owner()) {
                        Err(RecordError::MultipleCnames(record))
                    } else {
                        self.cnames
                            .insert(record.owner().clone(), record.into());
                        Ok(())
                    }
                }
                _ => {
<<<<<<< HEAD
                    if let Some(zone_cut) = self.zone_cuts.get(record.owner())
                    {
=======
                    // Only glue records can only be added at the same owner as
                    // a zone cut.
                    let incompatible_zone_cut = match record.rtype().is_glue()
                    {
                        true => None,
                        false => self.zone_cuts.get(record.owner()),
                    };

                    if let Some(zone_cut) = incompatible_zone_cut {
>>>>>>> c6ec451d
                        let rtype = zone_cut.sample_rtype().unwrap();
                        Err(RecordError::IllegalRecord(record, rtype))
                    } else if self.cnames.contains(record.owner()) {
                        Err(RecordError::IllegalRecord(record, Rtype::CNAME))
                    } else {
                        self.normal
                            .entry(record.owner().clone())
                            .insert(record);
                        Ok(())
                    }
                }
            }
        }
    }
}

impl Zonefile {
    /// The [origin] of the zone.
    ///
    /// [origin]: https://datatracker.ietf.org/doc/html/rfc9499#section-7-2.8
    pub fn origin(&self) -> Option<&StoredName> {
        self.origin.as_ref()
    }

    /// The [class] of the zone.
    ///
    /// [class]: https://datatracker.ietf.org/doc/html/rfc9499#section-4-2.2
    pub fn class(&self) -> Option<Class> {
        self.class
    }

    /// The collection of normal records in the zone.
    ///
    /// Normal records are all records in the zone that are neither top of
    /// zone administrative records, zone cuts nor glue records.
    pub fn normal(&self) -> &Owners<Normal> {
        &self.normal
    }

    /// The collection of [zone cut] records in the zone.
    ///
    /// [zone cut]: https://datatracker.ietf.org/doc/html/rfc9499#section-7-2.16
    pub fn zone_cuts(&self) -> &Owners<ZoneCut> {
        &self.zone_cuts
    }

    /// The collection of [CNAME] records in the zone.
    ///
    /// [CNAME]: https://datatracker.ietf.org/doc/html/rfc9499#section-7-2.16
    pub fn cnames(&self) -> &Owners<SharedRr> {
        &self.cnames
    }

    /// The collection of records that lie outside the zone.
    ///
    /// In a valid zone this collection will be empty.
    pub fn out_of_zone(&self) -> &Owners<Normal> {
        &self.out_of_zone
    }
}

impl TryFrom<Zonefile> for ZoneBuilder {
    type Error = ZoneErrors<ContextError>;

    fn try_from(mut zonefile: Zonefile) -> Result<Self, Self::Error> {
        let mut builder = ZoneBuilder::new(
            zonefile.origin.unwrap(),
            zonefile.class.unwrap(),
        );
        let mut errors = ZoneErrors::<ContextError>::default();

        // Insert all the zone cuts first. Fish out potential glue records
        // from the normal or out-of-zone records.
        for (name, cut) in zonefile.zone_cuts.into_iter() {
            let ns = match cut.ns {
                Some(ns) => ns.into_shared(),
                None => {
                    errors.add_error(name, ContextError::MissingNs);
                    continue;
                }
            };
            let ds = cut.ds.map(Rrset::into_shared);
            let mut glue = vec![];
            for rdata in ns.data() {
                if let ZoneRecordData::Ns(ns) = rdata {
                    glue.append(
                        &mut zonefile.normal.collect_glue(ns.nsdname()),
                    );
                }
            }

            if let Err(err) = builder.insert_zone_cut(&name, ns, ds, glue) {
                errors.add_error(name, ContextError::InvalidZonecut(err))
            }
        }

        // Now insert all the CNAMEs.
        for (name, rrset) in zonefile.cnames.into_iter() {
            if let Err(err) = builder.insert_cname(&name, rrset) {
                errors.add_error(name, ContextError::InvalidCname(err))
            }
        }

        // Finally, all the normal records.
        for (name, rrsets) in zonefile.normal.into_iter() {
            for (rtype, rrset) in rrsets.into_iter() {
                if builder.insert_rrset(&name, rrset.into_shared()).is_err() {
                    errors.add_error(
                        name.clone(),
                        ContextError::OutOfZone(rtype),
                    );
                }
            }
        }

        // If there are out-of-zone records left, we will error to avoid
        // surprises.
        for (name, rrsets) in zonefile.out_of_zone.into_iter() {
            for (rtype, _) in rrsets.into_iter() {
                errors
                    .add_error(name.clone(), ContextError::OutOfZone(rtype));
            }
        }

        errors.unwrap().map(|_| builder)
    }
}

//--- TryFrom<inplace::Zonefile>

impl TryFrom<inplace::Zonefile> for Zonefile {
    type Error = ZoneErrors<RecordError>;

    fn try_from(source: inplace::Zonefile) -> Result<Self, Self::Error> {
        let mut zonefile = Zonefile::default();
        let mut errors = ZoneErrors::<RecordError>::default();

        for res in source {
            match res.map_err(RecordError::MalformedRecord) {
                Ok(Entry::Record(r)) => {
                    let stored_rec = r.flatten_into();
                    let name = stored_rec.owner().clone();
                    if let Err(err) = zonefile.insert(stored_rec) {
                        errors.add_error(name, err);
                    }
<<<<<<< HEAD
                }

                Ok(Entry::Include { .. }) => {
                    // Not supported at this time.
                }

=======
                }

                Ok(Entry::Include { .. }) => {
                    // Not supported at this time.
                }

>>>>>>> c6ec451d
                Err(err) => match err.owner() {
                    Some(name) => errors.add_error(name.clone(), err),
                    None => errors.add_error(Name::root_bytes(), err),
                },
            }
        }

        if errors.is_empty() {
            Ok(zonefile)
        } else {
            Err(errors)
        }
    }
}

//------------ Owners --------------------------------------------------------

/// A set of records of a common type within a zone file.
#[derive(Clone)]
pub struct Owners<Content> {
    owners: BTreeMap<StoredName, Content>,
}

impl<Content> Owners<Content> {
    fn contains(&self, name: &StoredName) -> bool {
        self.owners.contains_key(name)
    }

    fn get(&self, name: &StoredName) -> Option<&Content> {
        self.owners.get(name)
    }

    fn insert(&mut self, name: StoredName, content: Content) -> bool {
        use std::collections::btree_map::Entry;

        match self.owners.entry(name) {
            Entry::Occupied(_) => false,
            Entry::Vacant(vacant) => {
                vacant.insert(content);
                true
            }
        }
    }

    fn entry(&mut self, name: StoredName) -> &mut Content
    where
        Content: Default,
    {
        self.owners.entry(name).or_default()
    }

    fn into_iter(self) -> impl Iterator<Item = (StoredName, Content)> {
        self.owners.into_iter()
    }
}

impl Owners<Normal> {
    fn collect_glue(&mut self, name: &StoredName) -> Vec<StoredRecord> {
        let mut glue_records = vec![];

        // https://www.rfc-editor.org/rfc/rfc9471.html
        // 2.1. Glue for In-Domain Name Servers

        // For each NS delegation find the names of the nameservers the NS
        // records point to, and then see if the A/AAAA records for this names
        // are defined in the authoritative (normal) data for this zone, and
        // if so extract them.
        if let Some(normal) = self.owners.get(name) {
            // Now see if A/AAAA records exists for the name in
            // this zone.
            for (_rtype, rrset) in
                normal.records.iter().filter(|(&rtype, _)| rtype.is_glue())
            {
                for rdata in rrset.data() {
                    let glue_record = StoredRecord::new(
                        name.clone(),
                        Class::IN,
                        rrset.ttl(),
                        rdata.clone(),
                    );
                    glue_records.push(glue_record);
                }
            }
        }

        glue_records
    }
}

impl<Content> Default for Owners<Content> {
    fn default() -> Self {
        Owners {
            owners: Default::default(),
        }
    }
}

//------------ Normal --------------------------------------------------------

/// A collection of "normal" zone file records.
///
/// I.e. zone file records that are not CNAMEs or zone cuts.
#[derive(Clone, Default)]
pub struct Normal {
    records: HashMap<Rtype, Rrset>,
}

impl Normal {
    fn insert(&mut self, record: StoredRecord) {
        use std::collections::hash_map::Entry;

        match self.records.entry(record.rtype()) {
            Entry::Occupied(mut occupied) => {
                occupied.get_mut().push_record(record)
            }
            Entry::Vacant(vacant) => {
                vacant.insert(record.into());
            }
        }
    }

    fn into_iter(self) -> impl Iterator<Item = (Rtype, Rrset)> {
        self.records.into_iter()
    }

    fn sample_rtype(&self) -> Option<Rtype> {
        self.records.iter().next().map(|(&rtype, _)| rtype)
    }
<<<<<<< HEAD
=======

    fn first_non_glue(&self) -> Option<(&Rtype, &Rrset)> {
        self.records.iter().find(|(rtype, _)| !rtype.is_glue())
    }
>>>>>>> c6ec451d
}

//------------ ZoneCut -------------------------------------------------------

/// The set of records that comprise a zone cut within a zone file.
#[derive(Clone, Default)]
pub struct ZoneCut {
    ns: Option<Rrset>,
    ds: Option<Rrset>,
}

impl ZoneCut {
    fn insert(&mut self, record: StoredRecord) {
        match record.rtype() {
            Rtype::NS => {
                if let Some(ns) = self.ns.as_mut() {
                    ns.push_record(record)
                } else {
                    self.ns = Some(record.into())
                }
            }
            Rtype::DS => {
                if let Some(ds) = self.ds.as_mut() {
                    ds.push_record(record)
                } else {
                    self.ds = Some(record.into())
                }
            }
            _ => panic!("inserting wrong rtype to zone cut"),
        }
    }

    fn sample_rtype(&self) -> Option<Rtype> {
        self.ds.as_ref().or(self.ns.as_ref()).map(|r| r.rtype())
    }
}<|MERGE_RESOLUTION|>--- conflicted
+++ resolved
@@ -3,10 +3,6 @@
 use std::collections::{BTreeMap, HashMap};
 use std::vec::Vec;
 
-<<<<<<< HEAD
-=======
-use super::error::{ContextError, RecordError, ZoneErrors};
->>>>>>> c6ec451d
 use crate::base::iana::{Class, Rtype};
 use crate::base::name::{FlattenInto, ToName};
 use crate::base::Name;
@@ -126,12 +122,6 @@
                 // parent zone and refer to a child zone, a DS record cannot
                 // therefore appear at the apex.
                 Rtype::NS | Rtype::DS if record.owner() != zone_apex => {
-<<<<<<< HEAD
-                    if let Some(normal_records) =
-                        self.normal.get(record.owner())
-                    {
-                        let rtype = normal_records.sample_rtype().unwrap();
-=======
                     // Zone cuts can only be made when records already exist
                     // at the owner if all such records are glue (records that
                     // ease resolution of a zone cut name to an address).
@@ -141,7 +131,6 @@
                         .and_then(|normal| normal.first_non_glue());
 
                     if let Some((&rtype, _)) = incompatible_normal_record {
->>>>>>> c6ec451d
                         Err(RecordError::IllegalZoneCut(record, rtype))
                     } else if self.cnames.contains(record.owner()) {
                         Err(RecordError::IllegalZoneCut(record, Rtype::CNAME))
@@ -172,10 +161,6 @@
                     }
                 }
                 _ => {
-<<<<<<< HEAD
-                    if let Some(zone_cut) = self.zone_cuts.get(record.owner())
-                    {
-=======
                     // Only glue records can only be added at the same owner as
                     // a zone cut.
                     let incompatible_zone_cut = match record.rtype().is_glue()
@@ -185,7 +170,6 @@
                     };
 
                     if let Some(zone_cut) = incompatible_zone_cut {
->>>>>>> c6ec451d
                         let rtype = zone_cut.sample_rtype().unwrap();
                         Err(RecordError::IllegalRecord(record, rtype))
                     } else if self.cnames.contains(record.owner()) {
@@ -331,21 +315,12 @@
                     if let Err(err) = zonefile.insert(stored_rec) {
                         errors.add_error(name, err);
                     }
-<<<<<<< HEAD
                 }
 
                 Ok(Entry::Include { .. }) => {
                     // Not supported at this time.
                 }
 
-=======
-                }
-
-                Ok(Entry::Include { .. }) => {
-                    // Not supported at this time.
-                }
-
->>>>>>> c6ec451d
                 Err(err) => match err.owner() {
                     Some(name) => errors.add_error(name.clone(), err),
                     None => errors.add_error(Name::root_bytes(), err),
@@ -474,13 +449,10 @@
     fn sample_rtype(&self) -> Option<Rtype> {
         self.records.iter().next().map(|(&rtype, _)| rtype)
     }
-<<<<<<< HEAD
-=======
 
     fn first_non_glue(&self) -> Option<(&Rtype, &Rrset)> {
         self.records.iter().find(|(rtype, _)| !rtype.is_glue())
     }
->>>>>>> c6ec451d
 }
 
 //------------ ZoneCut -------------------------------------------------------
