[package]
name = "domain"
version = "0.10.1"

# This is the mimimal Rust version with minimal dependencies as specified
# below. With latest dependency versions 1.76.0 is currently required.
rust-version = "1.68.2"

edition = "2021"
authors = ["NLnet Labs <dns-team@nlnetlabs.nl>"]
description = "A DNS library for Rust."
documentation = "https://docs.rs/domain"
homepage = "https://github.com/nlnetlabs/domain/"
repository = "https://github.com/nlnetlabs/domain/"
readme = "README.md"
keywords = ["DNS", "domain"]
license = "BSD-3-Clause"

[lib]
name = "domain"
path = "src/lib.rs"

[dependencies]
octseq         = { version = "0.5.2-dev", git = "https://github.com/NLnetLabs/octseq.git", rev ="3f7797f4274af0a52e66105250ee1186ff2ab6ac", default-features = false }
time           = { version = "0.3.1", default-features = false }
rand           = { version = "0.8", optional = true }
arc-swap       = { version = "1.7.0", optional = true }
bytes          = { version = "1.0", optional = true, default-features = false }
chrono         = { version = "0.4.35", optional = true, default-features = false } # 0.4.35 deprecates Duration::seconds()
futures-util   = { version = "0.3", optional = true }
heapless       = { version = "0.8", optional = true }
libc           = { version = "0.2.153", default-features = false, optional = true } # 0.2.79 is the first version that has IP_PMTUDISC_OMIT
parking_lot    = { version = "0.12", optional = true }
moka           = { version = "0.12.3", optional = true, features = ["future"] }
proc-macro2    = { version = "1.0.69", optional = true } # Force proc-macro2 to at least 1.0.69 for minimal-version build
ring           = { version = "0.17", optional = true }
serde          = { version = "1.0.130", optional = true, features = ["derive"] }
siphasher      = { version = "1", optional = true }
smallvec       = { version = "1.3", optional = true }
tokio          = { version = "1.33", optional = true, features = ["io-util", "macros", "net", "time", "sync", "rt-multi-thread" ] }
tokio-rustls   = { version = "0.26", optional = true, default-features = false }
tokio-stream   = { version = "0.1.1", optional = true }
tracing        = { version = "0.1.40", optional = true }
tracing-subscriber = { version = "0.3.18", optional = true, features = ["env-filter"] }

[features]
default     = ["std", "rand"]
bytes       = ["dep:bytes", "octseq/bytes"]
heapless    = ["dep:heapless", "octseq/heapless"]
resolv      = ["net", "smallvec", "unstable-client-transport"]
resolv-sync = ["resolv", "tokio/rt"]
serde       = ["dep:serde", "octseq/serde"]
sign        = ["std"]
smallvec    = ["dep:smallvec", "octseq/smallvec"]
std         = ["bytes?/std", "octseq/std", "time/std"]
net         = ["bytes", "futures-util", "rand", "std", "tokio"]
tsig        = ["bytes", "ring", "smallvec"]
validate    = ["bytes", "std", "ring"]
zonefile    = ["bytes", "serde", "std"]

# Unstable features
unstable-client-transport = ["moka", "net", "tracing"]
unstable-server-transport = ["arc-swap", "chrono/clock", "libc", "net", "siphasher", "tracing"]
unstable-stelline = ["tokio/test-util", "tracing", "tracing-subscriber", "unstable-server-transport", "zonefile"]
unstable-validator = ["validate", "zonefile", "unstable-client-transport"]
<<<<<<< HEAD
unstable-xfr = []
unstable-zonetree = ["futures", "parking_lot", "serde", "tokio", "tracing"]
=======
unstable-zonetree = ["futures-util", "parking_lot", "serde", "tokio", "tracing"]
>>>>>>> 0b417747

[dev-dependencies]
lazy_static        = { version = "1.4.0" }
rstest             = "0.19.0"
rustls-pemfile     = { version = "2.1.2" }
serde_test         = "1.0.130"
serde_json         = "1.0.113"
serde_yaml         = "0.9"
socket2            = { version = "0.5.5" }
tokio              = { version = "1.37", features = ["rt-multi-thread", "io-util", "net", "test-util"] }
tokio-rustls       = { version = "0.26", default-features = false, features = [ "ring", "logging", "tls12" ] }
tokio-test         = "0.4"
tokio-tfo          = { version = "0.2.0" }
webpki-roots       = { version = "0.26" }

# For the "mysql-zone" example
#sqlx = { version = "0.6", features = [ "runtime-tokio-native-tls", "mysql" ] }

# For testing in integration tests:
mock_instant = { version = "0.5.1" }

[package.metadata.docs.rs]
all-features = true
rustdoc-args = ["--cfg", "docsrs"]

[[example]]
name = "download-rust-lang"
required-features = ["resolv"]

[[example]]
name = "lookup"
required-features = ["resolv"]

[[example]]
name = "resolv-sync"
required-features = ["resolv-sync"]

[[example]]
name = "client"
required-features = ["std", "rand"]

[[example]]
name = "client-transports"
required-features = ["net", "unstable-client-transport"]

[[example]]
name = "server-transports"
required-features = ["net", "unstable-server-transport"]

[[example]]
name = "read-zone"
required-features = ["zonefile"]

[[example]]
name = "query-zone"
required-features = ["zonefile", "unstable-zonetree"]

[[example]]
name = "serve-zone"
required-features = ["zonefile", "net", "unstable-server-transport", "unstable-zonetree"]

# This example is commented out because it is difficult, if not impossible,
# when including the sqlx dependency, to make the dependency tree compatible
# with both `cargo +nightly update -Z minimal versions` and the crate minimum
# supported Rust version (1.67 at the time of writing), both of which are
# tested by our CI setup. To try this example, uncomment the lines below and
# the sqlx dependency above, then run `cargo run --example mysql-zone`.
#[[example]]
#name = "mysql-zone"
#path = "examples/other/mysql-zone.rs"
#required-features = ["zonefile", "net", "unstable-server-transport", "unstable-zonetree"]<|MERGE_RESOLUTION|>--- conflicted
+++ resolved
@@ -63,12 +63,8 @@
 unstable-server-transport = ["arc-swap", "chrono/clock", "libc", "net", "siphasher", "tracing"]
 unstable-stelline = ["tokio/test-util", "tracing", "tracing-subscriber", "unstable-server-transport", "zonefile"]
 unstable-validator = ["validate", "zonefile", "unstable-client-transport"]
-<<<<<<< HEAD
 unstable-xfr = []
-unstable-zonetree = ["futures", "parking_lot", "serde", "tokio", "tracing"]
-=======
 unstable-zonetree = ["futures-util", "parking_lot", "serde", "tokio", "tracing"]
->>>>>>> 0b417747
 
 [dev-dependencies]
 lazy_static        = { version = "1.4.0" }
