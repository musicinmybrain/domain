//! DNSSEC validation.
//!
//! **This module is experimental and likely to change significantly.**
#![cfg(feature = "unstable-validate")]
#![cfg_attr(docsrs, doc(cfg(feature = "unstable-validate")))]
use std::boxed::Box;
use std::vec::Vec;
use std::{error, fmt};

use bytes::Bytes;
use octseq::builder::with_infallible;
use octseq::{EmptyBuilder, FromBuilder};
use ring::{digest, signature};

use crate::base::cmp::CanonicalOrd;
use crate::base::iana::{Class, DigestAlg, SecAlg};
use crate::base::name::Name;
use crate::base::name::ToName;
use crate::base::rdata::{ComposeRecordData, RecordData};
use crate::base::record::Record;
use crate::base::scan::{IterScanner, Scanner};
use crate::base::wire::{Compose, Composer};
use crate::base::zonefile_fmt::ZonefileFmt;
use crate::base::Rtype;
use crate::rdata::{Dnskey, Ds, Rrsig};

//----------- Key ------------------------------------------------------------

/// A DNSSEC key for a particular zone.
///
/// # Serialization
///
/// Keys can be parsed from or written in the conventional format used by the
/// BIND name server.  This is a simplified version of the zonefile format.
///
/// In this format, a public key is a line-oriented text file.  Each line is
/// either blank (having only whitespace) or a single DNSKEY record in the
/// presentation format.  In either case, the line may end with a comment (an
/// ASCII semicolon followed by arbitrary content until the end of the line).
/// The file must contain a single DNSKEY record line.
///
/// The DNSKEY record line contains the following fields, separated by ASCII
/// whitespace:
///
/// - The owner name.  This is an absolute name ending with a dot.
/// - Optionally, the class of the record (usually `IN`).
/// - The record type (which must be `DNSKEY`).
/// - The DNSKEY record data, which has the following sub-fields:
///   - The key flags, which describe the key's uses.
///   - The protocol used (expected to be `3`).
///   - The key algorithm (see [`SecAlg`]).
///   - The public key encoded as a Base64 string.
#[derive(Clone)]
pub struct Key<Octs> {
    /// The owner of the key.
    owner: Name<Octs>,

    /// The flags associated with the key.
    ///
    /// These flags are stored in the DNSKEY record.
    flags: u16,

    /// The raw public key.
    ///
    /// This identifies the key and can be used for signatures.
    key: RawPublicKey,
}

//--- Construction

impl<Octs> Key<Octs> {
    /// Construct a new DNSSEC key manually.
    pub fn new(owner: Name<Octs>, flags: u16, key: RawPublicKey) -> Self {
        Self { owner, flags, key }
    }
}

//--- Inspection

impl<Octs> Key<Octs> {
    /// The owner name attached to the key.
    pub fn owner(&self) -> &Name<Octs> {
        &self.owner
    }

    /// The flags attached to the key.
    pub fn flags(&self) -> u16 {
        self.flags
    }

    /// The raw public key.
    pub fn raw_public_key(&self) -> &RawPublicKey {
        &self.key
    }

    /// The signing algorithm used.
    pub fn algorithm(&self) -> SecAlg {
        self.key.algorithm()
    }

    /// Whether this is a zone signing key.
    ///
    /// From [RFC 4034, section 2.1.1]:
    ///
    /// > Bit 7 of the Flags field is the Zone Key flag.  If bit 7 has value
    /// > 1, then the DNSKEY record holds a DNS zone key, and the DNSKEY RR's
    /// > owner name MUST be the name of a zone.  If bit 7 has value 0, then
    /// > the DNSKEY record holds some other type of DNS public key and MUST
    /// > NOT be used to verify RRSIGs that cover RRsets.
    ///
    /// [RFC 4034, section 2.1.1]: https://datatracker.ietf.org/doc/html/rfc4034#section-2.1.1
    pub fn is_zone_signing_key(&self) -> bool {
        self.flags & (1 << 8) != 0
    }

    /// Whether this key has been revoked.
    ///
    /// From [RFC 5011, section 3]:
    ///
    /// > Bit 8 of the DNSKEY Flags field is designated as the 'REVOKE' flag.
    /// > If this bit is set to '1', AND the resolver sees an RRSIG(DNSKEY)
    /// > signed by the associated key, then the resolver MUST consider this
    /// > key permanently invalid for all purposes except for validating the
    /// > revocation.
    ///
    /// [RFC 5011, section 3]: https://datatracker.ietf.org/doc/html/rfc5011#section-3
    pub fn is_revoked(&self) -> bool {
        self.flags & (1 << 7) != 0
    }

    /// Whether this is a secure entry point.
    ///
    /// From [RFC 4034, section 2.1.1]:
    ///
    /// > Bit 15 of the Flags field is the Secure Entry Point flag, described
    /// > in [RFC3757].  If bit 15 has value 1, then the DNSKEY record holds a
    /// > key intended for use as a secure entry point.  This flag is only
    /// > intended to be a hint to zone signing or debugging software as to
    /// > the intended use of this DNSKEY record; validators MUST NOT alter
    /// > their behavior during the signature validation process in any way
    /// > based on the setting of this bit.  This also means that a DNSKEY RR
    /// > with the SEP bit set would also need the Zone Key flag set in order
    /// > to be able to generate signatures legally.  A DNSKEY RR with the SEP
    /// > set and the Zone Key flag not set MUST NOT be used to verify RRSIGs
    /// > that cover RRsets.
    ///
    /// [RFC 4034, section 2.1.1]: https://datatracker.ietf.org/doc/html/rfc4034#section-2.1.1
    /// [RFC3757]: https://datatracker.ietf.org/doc/html/rfc3757
    pub fn is_secure_entry_point(&self) -> bool {
        self.flags & 1 != 0
    }

    /// The key tag.
    pub fn key_tag(&self) -> u16 {
        // NOTE: RSA/MD5 uses a different algorithm.

        // NOTE: A u32 can fit the sum of 65537 u16s without overflowing.  A
        //   key can never exceed 64KiB anyway, so we won't even get close to
        //   the limit.  Let's just add into a u32 and normalize it after.
        let mut res = 0u32;

        // Add basic DNSKEY fields.
        res += self.flags as u32;
        res += u16::from_be_bytes([3, self.algorithm().to_int()]) as u32;

        // Add the raw key tag from the public key.
        res += self.key.raw_key_tag();

        // Normalize and return the result.
        (res as u16).wrapping_add((res >> 16) as u16)
    }

    /// The digest of this key.
    pub fn digest(
        &self,
        algorithm: DigestAlg,
    ) -> Result<Ds<Box<[u8]>>, DigestError>
    where
        Octs: AsRef<[u8]>,
    {
        let mut context = ring::digest::Context::new(match algorithm {
            DigestAlg::SHA1 => &ring::digest::SHA1_FOR_LEGACY_USE_ONLY,
            DigestAlg::SHA256 => &ring::digest::SHA256,
            DigestAlg::SHA384 => &ring::digest::SHA384,
            _ => return Err(DigestError::UnsupportedAlgorithm),
        });

        // Add the owner name.
        if self
            .owner
            .as_slice()
            .iter()
            .any(|&b| b.is_ascii_uppercase())
        {
            let mut owner = [0u8; 256];
            owner[..self.owner.len()].copy_from_slice(self.owner.as_slice());
            owner.make_ascii_lowercase();
            context.update(&owner[..self.owner.len()]);
        } else {
            context.update(self.owner.as_slice());
        }

        // Add basic DNSKEY fields.
        context.update(&self.flags.to_be_bytes());
        context.update(&[3, self.algorithm().to_int()]);

        // Add the public key.
        self.key.digest(&mut context);

        // Finalize the digest.
        let digest = context.finish().as_ref().into();
        Ok(Ds::new(self.key_tag(), self.algorithm(), algorithm, digest)
            .unwrap())
    }
}

//--- Conversion to and from DNSKEYs

impl<Octs: AsRef<[u8]>> Key<Octs> {
    /// Deserialize a key from DNSKEY record data.
    ///
    /// # Errors
    ///
    /// Fails if the DNSKEY uses an unknown protocol or contains an invalid
    /// public key (e.g. one of the wrong size for the signature algorithm).
    pub fn from_dnskey(
        owner: Name<Octs>,
        dnskey: Dnskey<Octs>,
    ) -> Result<Self, FromDnskeyError> {
        if dnskey.protocol() != 3 {
            return Err(FromDnskeyError::UnsupportedProtocol);
        }

        let flags = dnskey.flags();
        let algorithm = dnskey.algorithm();
        let key = dnskey.public_key().as_ref();
        let key = RawPublicKey::from_dnskey_format(algorithm, key)?;
        Ok(Self { owner, flags, key })
    }

    /// Serialize the key into DNSKEY record data.
    ///
    /// The owner name can be combined with the returned record to serialize a
    /// complete DNS record if necessary.
    pub fn to_dnskey(&self) -> Dnskey<Box<[u8]>> {
        Dnskey::new(
            self.flags,
            3,
            self.key.algorithm(),
            self.key.to_dnskey_format(),
        )
        .expect("long public key")
    }

    /// Parse a DNSSEC key from the conventional format used by BIND.
    ///
    /// See the type-level documentation for a description of this format.
    pub fn parse_from_bind(data: &str) -> Result<Self, ParseDnskeyTextError>
    where
        Octs: FromBuilder,
        Octs::Builder: EmptyBuilder + Composer,
    {
<<<<<<< HEAD
        // Skip leading comment lines (BIND uses these to record key timing
        // data)
        let mut line = dnskey;
        while let Some((this_line, rest)) = line.split_once('\n') {
            if !this_line.starts_with(';') {
                // Ensure there is a single data line in the input.
                if !rest.trim().is_empty() {
                    return Err(ParseDnskeyTextError::Misformatted);
                } else {
                    line = this_line;
                    break;
                }
            } else {
                line = rest;
            }
=======
        /// Find the next non-blank line in the file.
        fn next_line(mut data: &str) -> Option<(&str, &str)> {
            let mut line;
            while !data.is_empty() {
                (line, data) =
                    data.trim_start().split_once('\n').unwrap_or((data, ""));
                if !line.is_empty() && !line.starts_with(';') {
                    // We found a line that does not start with a comment.
                    line = line
                        .split_once(';')
                        .map_or(line, |(line, _)| line)
                        .trim_end();
                    return Some((line, data));
                }
            }

            None
>>>>>>> 735712c9
        }

        // Ensure there is a single DNSKEY record line in the input.
        let (line, rest) =
            next_line(data).ok_or(ParseDnskeyTextError::Misformatted)?;
        if next_line(rest).is_some() {
            return Err(ParseDnskeyTextError::Misformatted);
        }

        // Parse the entire record.
        let mut scanner = IterScanner::new(line.split_ascii_whitespace());

        let name = scanner
            .scan_name()
            .map_err(|_| ParseDnskeyTextError::Misformatted)?;

        let _ = Class::scan(&mut scanner)
            .map_err(|_| ParseDnskeyTextError::Misformatted)?;

        if Rtype::scan(&mut scanner).map_or(true, |t| t != Rtype::DNSKEY) {
            return Err(ParseDnskeyTextError::Misformatted);
        }

        let data = Dnskey::scan(&mut scanner)
            .map_err(|_| ParseDnskeyTextError::Misformatted)?;

        Self::from_dnskey(name, data)
            .map_err(ParseDnskeyTextError::FromDnskey)
    }

    /// Serialize this key in the conventional format used by BIND.
    ///
    /// A user-specified DNS class can be used in the record; however, this
    /// will almost always just be `IN`.
    ///
    /// See the type-level documentation for a description of this format.
    pub fn format_as_bind(
        &self,
        class: Class,
        w: &mut impl fmt::Write,
    ) -> fmt::Result {
        writeln!(
            w,
            "{} {} DNSKEY {}",
            self.owner().fmt_with_dot(),
            class,
            self.to_dnskey().display_zonefile(false),
        )
    }
}

//--- Comparison

impl<Octs: AsRef<[u8]>> PartialEq for Key<Octs> {
    fn eq(&self, other: &Self) -> bool {
        self.owner() == other.owner()
            && self.flags() == other.flags()
            && self.raw_public_key() == other.raw_public_key()
    }
}

//--- Debug

impl<Octs: AsRef<[u8]>> fmt::Debug for Key<Octs> {
    fn fmt(&self, f: &mut fmt::Formatter<'_>) -> fmt::Result {
        f.debug_struct("Key")
            .field("owner", self.owner())
            .field("flags", &self.flags())
            .field("raw_public_key", self.raw_public_key())
            .finish()
    }
}

//----------- RsaPublicKey ---------------------------------------------------

/// A low-level public key.
#[derive(Clone, Debug)]
pub enum RawPublicKey {
    /// An RSA/SHA-1 public key.
    RsaSha1(RsaPublicKey),

    /// An RSA/SHA-1 with NSEC3 public key.
    RsaSha1Nsec3Sha1(RsaPublicKey),

    /// An RSA/SHA-256 public key.
    RsaSha256(RsaPublicKey),

    /// An RSA/SHA-512 public key.
    RsaSha512(RsaPublicKey),

    /// An ECDSA P-256/SHA-256 public key.
    ///
    /// The public key is stored in uncompressed format:
    ///
    /// - A single byte containing the value 0x04.
    /// - The encoding of the `x` coordinate (32 bytes).
    /// - The encoding of the `y` coordinate (32 bytes).
    EcdsaP256Sha256(Box<[u8; 65]>),

    /// An ECDSA P-384/SHA-384 public key.
    ///
    /// The public key is stored in uncompressed format:
    ///
    /// - A single byte containing the value 0x04.
    /// - The encoding of the `x` coordinate (48 bytes).
    /// - The encoding of the `y` coordinate (48 bytes).
    EcdsaP384Sha384(Box<[u8; 97]>),

    /// An Ed25519 public key.
    ///
    /// The public key is a 32-byte encoding of the public point.
    Ed25519(Box<[u8; 32]>),

    /// An Ed448 public key.
    ///
    /// The public key is a 57-byte encoding of the public point.
    Ed448(Box<[u8; 57]>),
}

//--- Inspection

impl RawPublicKey {
    /// The algorithm used by this key.
    pub fn algorithm(&self) -> SecAlg {
        match self {
            Self::RsaSha1(_) => SecAlg::RSASHA1,
            Self::RsaSha1Nsec3Sha1(_) => SecAlg::RSASHA1_NSEC3_SHA1,
            Self::RsaSha256(_) => SecAlg::RSASHA256,
            Self::RsaSha512(_) => SecAlg::RSASHA512,
            Self::EcdsaP256Sha256(_) => SecAlg::ECDSAP256SHA256,
            Self::EcdsaP384Sha384(_) => SecAlg::ECDSAP384SHA384,
            Self::Ed25519(_) => SecAlg::ED25519,
            Self::Ed448(_) => SecAlg::ED448,
        }
    }

    /// The raw key tag computation for this value.
    fn raw_key_tag(&self) -> u32 {
        fn compute(data: &[u8]) -> u32 {
            data.chunks(2)
                .map(|chunk| {
                    let mut buf = [0u8; 2];
                    // A 0 byte is appended for an incomplete chunk.
                    buf[..chunk.len()].copy_from_slice(chunk);
                    u16::from_be_bytes(buf) as u32
                })
                .sum()
        }

        match self {
            Self::RsaSha1(k)
            | Self::RsaSha1Nsec3Sha1(k)
            | Self::RsaSha256(k)
            | Self::RsaSha512(k) => k.raw_key_tag(),

            Self::EcdsaP256Sha256(k) => compute(&k[1..]),
            Self::EcdsaP384Sha384(k) => compute(&k[1..]),
            Self::Ed25519(k) => compute(&**k),
            Self::Ed448(k) => compute(&**k),
        }
    }

    /// Compute a digest of this public key.
    fn digest(&self, context: &mut ring::digest::Context) {
        match self {
            Self::RsaSha1(k)
            | Self::RsaSha1Nsec3Sha1(k)
            | Self::RsaSha256(k)
            | Self::RsaSha512(k) => k.digest(context),

            Self::EcdsaP256Sha256(k) => context.update(&k[1..]),
            Self::EcdsaP384Sha384(k) => context.update(&k[1..]),
            Self::Ed25519(k) => context.update(&**k),
            Self::Ed448(k) => context.update(&**k),
        }
    }
}

//--- Conversion to and from DNSKEYs

impl RawPublicKey {
    /// Parse a public key as stored in a DNSKEY record.
    pub fn from_dnskey_format(
        algorithm: SecAlg,
        data: &[u8],
    ) -> Result<Self, FromDnskeyError> {
        match algorithm {
            SecAlg::RSASHA1 => {
                RsaPublicKey::from_dnskey_format(data).map(Self::RsaSha1)
            }
            SecAlg::RSASHA1_NSEC3_SHA1 => {
                RsaPublicKey::from_dnskey_format(data)
                    .map(Self::RsaSha1Nsec3Sha1)
            }
            SecAlg::RSASHA256 => {
                RsaPublicKey::from_dnskey_format(data).map(Self::RsaSha256)
            }
            SecAlg::RSASHA512 => {
                RsaPublicKey::from_dnskey_format(data).map(Self::RsaSha512)
            }

            SecAlg::ECDSAP256SHA256 => {
                let mut key = Box::new([0u8; 65]);
                if key.len() == 1 + data.len() {
                    key[0] = 0x04;
                    key[1..].copy_from_slice(data);
                    Ok(Self::EcdsaP256Sha256(key))
                } else {
                    Err(FromDnskeyError::InvalidKey)
                }
            }
            SecAlg::ECDSAP384SHA384 => {
                let mut key = Box::new([0u8; 97]);
                if key.len() == 1 + data.len() {
                    key[0] = 0x04;
                    key[1..].copy_from_slice(data);
                    Ok(Self::EcdsaP384Sha384(key))
                } else {
                    Err(FromDnskeyError::InvalidKey)
                }
            }

            SecAlg::ED25519 => Box::<[u8]>::from(data)
                .try_into()
                .map(Self::Ed25519)
                .map_err(|_| FromDnskeyError::InvalidKey),
            SecAlg::ED448 => Box::<[u8]>::from(data)
                .try_into()
                .map(Self::Ed448)
                .map_err(|_| FromDnskeyError::InvalidKey),

            _ => Err(FromDnskeyError::UnsupportedAlgorithm),
        }
    }

    /// Serialize this public key as stored in a DNSKEY record.
    pub fn to_dnskey_format(&self) -> Box<[u8]> {
        match self {
            Self::RsaSha1(k)
            | Self::RsaSha1Nsec3Sha1(k)
            | Self::RsaSha256(k)
            | Self::RsaSha512(k) => k.to_dnskey_format(),

            // From my reading of RFC 6605, the marker byte is not included.
            Self::EcdsaP256Sha256(k) => k[1..].into(),
            Self::EcdsaP384Sha384(k) => k[1..].into(),

            Self::Ed25519(k) => k.as_slice().into(),
            Self::Ed448(k) => k.as_slice().into(),
        }
    }
}

//--- Comparison

impl PartialEq for RawPublicKey {
    fn eq(&self, other: &Self) -> bool {
        use ring::constant_time::verify_slices_are_equal;

        match (self, other) {
            (Self::RsaSha1(a), Self::RsaSha1(b)) => a == b,
            (Self::RsaSha1Nsec3Sha1(a), Self::RsaSha1Nsec3Sha1(b)) => a == b,
            (Self::RsaSha256(a), Self::RsaSha256(b)) => a == b,
            (Self::RsaSha512(a), Self::RsaSha512(b)) => a == b,
            (Self::EcdsaP256Sha256(a), Self::EcdsaP256Sha256(b)) => {
                verify_slices_are_equal(&**a, &**b).is_ok()
            }
            (Self::EcdsaP384Sha384(a), Self::EcdsaP384Sha384(b)) => {
                verify_slices_are_equal(&**a, &**b).is_ok()
            }
            (Self::Ed25519(a), Self::Ed25519(b)) => {
                verify_slices_are_equal(&**a, &**b).is_ok()
            }
            (Self::Ed448(a), Self::Ed448(b)) => {
                verify_slices_are_equal(&**a, &**b).is_ok()
            }
            _ => false,
        }
    }
}

impl Eq for RawPublicKey {}

//----------- RsaPublicKey ---------------------------------------------------

/// A generic RSA public key.
///
/// All fields here are arbitrary-precision integers in big-endian format,
/// without any leading zero bytes.
#[derive(Clone, Debug)]
pub struct RsaPublicKey {
    /// The public modulus.
    pub n: Box<[u8]>,

    /// The public exponent.
    pub e: Box<[u8]>,
}

//--- Inspection

impl RsaPublicKey {
    /// The raw key tag computation for this value.
    fn raw_key_tag(&self) -> u32 {
        let mut res = 0u32;

        // Extended exponent lengths start with '00 (exp_len >> 8)', which is
        // just zero for shorter exponents.  That doesn't affect the result,
        // so let's just do it unconditionally.
        res += (self.e.len() >> 8) as u32;
        res += u16::from_be_bytes([self.e.len() as u8, self.e[0]]) as u32;

        let mut chunks = self.e[1..].chunks_exact(2);
        res += chunks
            .by_ref()
            .map(|chunk| u16::from_be_bytes(chunk.try_into().unwrap()) as u32)
            .sum::<u32>();

        let n = if !chunks.remainder().is_empty() {
            res +=
                u16::from_be_bytes([chunks.remainder()[0], self.n[0]]) as u32;
            &self.n[1..]
        } else {
            &self.n
        };

        res += n
            .chunks(2)
            .map(|chunk| {
                let mut buf = [0u8; 2];
                buf[..chunk.len()].copy_from_slice(chunk);
                u16::from_be_bytes(buf) as u32
            })
            .sum::<u32>();

        res
    }

    /// Compute a digest of this public key.
    fn digest(&self, context: &mut ring::digest::Context) {
        // Encode the exponent length.
        if let Ok(exp_len) = u8::try_from(self.e.len()) {
            context.update(&[exp_len]);
        } else if let Ok(exp_len) = u16::try_from(self.e.len()) {
            context.update(&[0u8, (exp_len >> 8) as u8, exp_len as u8]);
        } else {
            unreachable!("RSA exponents are (much) shorter than 64KiB")
        }

        context.update(&self.e);
        context.update(&self.n);
    }
}

//--- Conversion to and from DNSKEYs

impl RsaPublicKey {
    /// Parse an RSA public key as stored in a DNSKEY record.
    pub fn from_dnskey_format(data: &[u8]) -> Result<Self, FromDnskeyError> {
        if data.len() < 3 {
            return Err(FromDnskeyError::InvalidKey);
        }

        // The exponent length is encoded as 1 or 3 bytes.
        let (exp_len, off) = if data[0] != 0 {
            (data[0] as usize, 1)
        } else if data[1..3] != [0, 0] {
            // NOTE: Even though this is the extended encoding of the length,
            // a user could choose to put a length less than 256 over here.
            let exp_len = u16::from_be_bytes(data[1..3].try_into().unwrap());
            (exp_len as usize, 3)
        } else {
            // The extended encoding of the length just held a zero value.
            return Err(FromDnskeyError::InvalidKey);
        };

        // NOTE: off <= 3 so is safe to index up to.
        let e = data[off..]
            .get(..exp_len)
            .ok_or(FromDnskeyError::InvalidKey)?
            .into();

        // NOTE: The previous statement indexed up to 'exp_len'.
        let n = data[off + exp_len..].into();

        Ok(Self { n, e })
    }

    /// Serialize this public key as stored in a DNSKEY record.
    pub fn to_dnskey_format(&self) -> Box<[u8]> {
        let mut key = Vec::new();

        // Encode the exponent length.
        if let Ok(exp_len) = u8::try_from(self.e.len()) {
            key.reserve_exact(1 + self.e.len() + self.n.len());
            key.push(exp_len);
        } else if let Ok(exp_len) = u16::try_from(self.e.len()) {
            key.reserve_exact(3 + self.e.len() + self.n.len());
            key.push(0u8);
            key.extend(&exp_len.to_be_bytes());
        } else {
            unreachable!("RSA exponents are (much) shorter than 64KiB")
        }

        key.extend(&*self.e);
        key.extend(&*self.n);
        key.into_boxed_slice()
    }
}

//--- Comparison

impl PartialEq for RsaPublicKey {
    fn eq(&self, other: &Self) -> bool {
        use ring::constant_time::verify_slices_are_equal;

        verify_slices_are_equal(&self.n, &other.n).is_ok()
            && verify_slices_are_equal(&self.e, &other.e).is_ok()
    }
}

impl Eq for RsaPublicKey {}

//----------- Signature ------------------------------------------------------

/// A cryptographic signature.
///
/// The format of the signature varies depending on the underlying algorithm:
///
/// - RSA: the signature is a single integer `s`, which is less than the key's
///   public modulus `n`.  `s` is encoded as bytes and ordered from most
///   significant to least significant digits.  It must be at least 64 bytes
///   long and at most 512 bytes long.  Leading zero bytes can be inserted for
///   padding.
///
///   See [RFC 3110](https://datatracker.ietf.org/doc/html/rfc3110).
///
/// - ECDSA: the signature has a fixed length (64 bytes for P-256, 96 for
///   P-384).  It is the concatenation of two fixed-length integers (`r` and
///   `s`, each of equal size).
///
///   See [RFC 6605](https://datatracker.ietf.org/doc/html/rfc6605) and [SEC 1
///   v2.0](https://www.secg.org/sec1-v2.pdf).
///
/// - EdDSA: the signature has a fixed length (64 bytes for ED25519, 114 bytes
///   for ED448).  It is the concatenation of two curve points (`R` and `S`)
///   that are encoded into bytes.
///
/// Signatures are too big to pass by value, so they are placed on the heap.
#[derive(Clone, Debug, PartialEq, Eq)]
pub enum Signature {
    RsaSha1(Box<[u8]>),
    RsaSha1Nsec3Sha1(Box<[u8]>),
    RsaSha256(Box<[u8]>),
    RsaSha512(Box<[u8]>),
    EcdsaP256Sha256(Box<[u8; 64]>),
    EcdsaP384Sha384(Box<[u8; 96]>),
    Ed25519(Box<[u8; 64]>),
    Ed448(Box<[u8; 114]>),
}

impl Signature {
    /// The algorithm used to make the signature.
    pub fn algorithm(&self) -> SecAlg {
        match self {
            Self::RsaSha1(_) => SecAlg::RSASHA1,
            Self::RsaSha1Nsec3Sha1(_) => SecAlg::RSASHA1_NSEC3_SHA1,
            Self::RsaSha256(_) => SecAlg::RSASHA256,
            Self::RsaSha512(_) => SecAlg::RSASHA512,
            Self::EcdsaP256Sha256(_) => SecAlg::ECDSAP256SHA256,
            Self::EcdsaP384Sha384(_) => SecAlg::ECDSAP384SHA384,
            Self::Ed25519(_) => SecAlg::ED25519,
            Self::Ed448(_) => SecAlg::ED448,
        }
    }
}

impl AsRef<[u8]> for Signature {
    fn as_ref(&self) -> &[u8] {
        match self {
            Self::RsaSha1(s)
            | Self::RsaSha1Nsec3Sha1(s)
            | Self::RsaSha256(s)
            | Self::RsaSha512(s) => s,
            Self::EcdsaP256Sha256(s) => &**s,
            Self::EcdsaP384Sha384(s) => &**s,
            Self::Ed25519(s) => &**s,
            Self::Ed448(s) => &**s,
        }
    }
}

impl From<Signature> for Box<[u8]> {
    fn from(value: Signature) -> Self {
        match value {
            Signature::RsaSha1(s)
            | Signature::RsaSha1Nsec3Sha1(s)
            | Signature::RsaSha256(s)
            | Signature::RsaSha512(s) => s,
            Signature::EcdsaP256Sha256(s) => s as _,
            Signature::EcdsaP384Sha384(s) => s as _,
            Signature::Ed25519(s) => s as _,
            Signature::Ed448(s) => s as _,
        }
    }
}

//------------ Dnskey --------------------------------------------------------

/// Extensions for DNSKEY record type.
pub trait DnskeyExt {
    /// Calculates a digest from DNSKEY.
    ///
    /// See [RFC 4034, Section 5.1.4]:
    ///
    /// ```text
    /// 5.1.4.  The Digest Field
    ///   The digest is calculated by concatenating the canonical form of the
    ///   fully qualified owner name of the DNSKEY RR with the DNSKEY RDATA,
    ///   and then applying the digest algorithm.
    ///
    ///     digest = digest_algorithm( DNSKEY owner name | DNSKEY RDATA);
    ///
    ///      "|" denotes concatenation
    ///
    ///     DNSKEY RDATA = Flags | Protocol | Algorithm | Public Key.
    /// ```
    ///
    /// [RFC 4034, Section 5.1.4]: https://tools.ietf.org/html/rfc4034#section-5.1.4
    fn digest<N: ToName>(
        &self,
        name: &N,
        algorithm: DigestAlg,
    ) -> Result<digest::Digest, AlgorithmError>;
}

impl<Octets> DnskeyExt for Dnskey<Octets>
where
    Octets: AsRef<[u8]>,
{
    /// Calculates a digest from DNSKEY.
    ///
    /// See [RFC 4034, Section 5.1.4]:
    ///
    /// ```text
    /// 5.1.4.  The Digest Field
    ///   The digest is calculated by concatenating the canonical form of the
    ///   fully qualified owner name of the DNSKEY RR with the DNSKEY RDATA,
    ///   and then applying the digest algorithm.
    ///
    ///     digest = digest_algorithm( DNSKEY owner name | DNSKEY RDATA);
    ///
    ///      "|" denotes concatenation
    ///
    ///     DNSKEY RDATA = Flags | Protocol | Algorithm | Public Key.
    /// ```
    ///
    /// [RFC 4034, Section 5.1.4]: https://tools.ietf.org/html/rfc4034#section-5.1.4
    fn digest<N: ToName>(
        &self,
        name: &N,
        algorithm: DigestAlg,
    ) -> Result<digest::Digest, AlgorithmError> {
        let mut buf: Vec<u8> = Vec::new();
        with_infallible(|| {
            name.compose_canonical(&mut buf)?;
            self.compose_canonical_rdata(&mut buf)
        });

        let mut ctx = match algorithm {
            DigestAlg::SHA1 => {
                digest::Context::new(&digest::SHA1_FOR_LEGACY_USE_ONLY)
            }
            DigestAlg::SHA256 => digest::Context::new(&digest::SHA256),
            DigestAlg::SHA384 => digest::Context::new(&digest::SHA384),
            _ => {
                return Err(AlgorithmError::Unsupported);
            }
        };

        ctx.update(&buf);
        Ok(ctx.finish())
    }
}

// This needs to match the digests supported in digest.
pub fn supported_digest(d: &DigestAlg) -> bool {
    *d == DigestAlg::SHA1
        || *d == DigestAlg::SHA256
        || *d == DigestAlg::SHA384
}

//------------ Rrsig ---------------------------------------------------------

/// Extensions for DNSKEY record type.
pub trait RrsigExt {
    /// Compose the signed data according to [RC4035, Section 5.3.2](https://tools.ietf.org/html/rfc4035#section-5.3.2).
    ///
    /// ```text
    ///    Once the RRSIG RR has met the validity requirements described in
    ///    Section 5.3.1, the validator has to reconstruct the original signed
    ///    data.  The original signed data includes RRSIG RDATA (excluding the
    ///    Signature field) and the canonical form of the RRset.  Aside from
    ///    being ordered, the canonical form of the RRset might also differ from
    ///    the received RRset due to DNS name compression, decremented TTLs, or
    ///    wildcard expansion.
    /// ```
    fn signed_data<N: ToName, D, B: Composer>(
        &self,
        buf: &mut B,
        records: &mut [impl AsRef<Record<N, D>>],
    ) -> Result<(), B::AppendError>
    where
        D: RecordData + CanonicalOrd + ComposeRecordData + Sized;

    /// Return if records are expanded for a wildcard according to the
    /// information in this signature.
    fn wildcard_closest_encloser<N, D>(
        &self,
        rr: &Record<N, D>,
    ) -> Option<Name<Bytes>>
    where
        N: ToName;

    /// Attempt to use the cryptographic signature to authenticate the signed data, and thus authenticate the RRSET.
    /// The signed data is expected to be calculated as per [RFC4035, Section 5.3.2](https://tools.ietf.org/html/rfc4035#section-5.3.2).
    ///
    /// [RFC4035, Section 5.3.2](https://tools.ietf.org/html/rfc4035#section-5.3.2):
    /// ```text
    /// 5.3.3.  Checking the Signature
    ///
    ///    Once the resolver has validated the RRSIG RR as described in Section
    ///    5.3.1 and reconstructed the original signed data as described in
    ///    Section 5.3.2, the validator can attempt to use the cryptographic
    ///    signature to authenticate the signed data, and thus (finally!)
    ///    authenticate the RRset.
    ///
    ///    The Algorithm field in the RRSIG RR identifies the cryptographic
    ///    algorithm used to generate the signature.  The signature itself is
    ///    contained in the Signature field of the RRSIG RDATA, and the public
    ///    key used to verify the signature is contained in the Public Key field
    ///    of the matching DNSKEY RR(s) (found in Section 5.3.1).  [RFC4034]
    ///    provides a list of algorithm types and provides pointers to the
    ///    documents that define each algorithm's use.
    /// ```
    fn verify_signed_data(
        &self,
        dnskey: &Dnskey<impl AsRef<[u8]>>,
        signed_data: &impl AsRef<[u8]>,
    ) -> Result<(), AlgorithmError>;
}

impl<Octets: AsRef<[u8]>, TN: ToName> RrsigExt for Rrsig<Octets, TN> {
    fn signed_data<N: ToName, D, B: Composer>(
        &self,
        buf: &mut B,
        records: &mut [impl AsRef<Record<N, D>>],
    ) -> Result<(), B::AppendError>
    where
        D: RecordData + CanonicalOrd + ComposeRecordData + Sized,
    {
        // signed_data = RRSIG_RDATA | RR(1) | RR(2)...  where
        //    "|" denotes concatenation
        // RRSIG_RDATA is the wire format of the RRSIG RDATA fields
        //    with the Signature field excluded and the Signer's Name
        //    in canonical form.
        self.type_covered().compose(buf)?;
        self.algorithm().compose(buf)?;
        self.labels().compose(buf)?;
        self.original_ttl().compose(buf)?;
        self.expiration().compose(buf)?;
        self.inception().compose(buf)?;
        self.key_tag().compose(buf)?;
        self.signer_name().compose_canonical(buf)?;

        // The set of all RR(i) is sorted into canonical order.
        // See https://tools.ietf.org/html/rfc4034#section-6.3
        records.sort_by(|a, b| {
            a.as_ref().data().canonical_cmp(b.as_ref().data())
        });

        // RR(i) = name | type | class | OrigTTL | RDATA length | RDATA
        for rr in records.iter().map(|r| r.as_ref()) {
            // Handle expanded wildcards as per [RFC4035, Section 5.3.2]
            // (https://tools.ietf.org/html/rfc4035#section-5.3.2).
            let rrsig_labels = usize::from(self.labels());
            let fqdn = rr.owner();
            // Subtract the root label from count as the algorithm doesn't
            // accomodate that.
            let fqdn_labels = fqdn.iter_labels().count() - 1;
            if rrsig_labels < fqdn_labels {
                // name = "*." | the rightmost rrsig_label labels of the fqdn
                buf.append_slice(b"\x01*")?;
                match fqdn
                    .to_cow()
                    .iter_suffixes()
                    .nth(fqdn_labels - rrsig_labels)
                {
                    Some(name) => name.compose_canonical(buf)?,
                    None => fqdn.compose_canonical(buf)?,
                };
            } else {
                fqdn.compose_canonical(buf)?;
            }

            rr.rtype().compose(buf)?;
            rr.class().compose(buf)?;
            self.original_ttl().compose(buf)?;
            rr.data().compose_canonical_len_rdata(buf)?;
        }
        Ok(())
    }

    fn wildcard_closest_encloser<N, D>(
        &self,
        rr: &Record<N, D>,
    ) -> Option<Name<Bytes>>
    where
        N: ToName,
    {
        // Handle expanded wildcards as per [RFC4035, Section 5.3.2]
        // (https://tools.ietf.org/html/rfc4035#section-5.3.2).
        let rrsig_labels = usize::from(self.labels());
        let fqdn = rr.owner();
        // Subtract the root label from count as the algorithm doesn't
        // accomodate that.
        let fqdn_labels = fqdn.iter_labels().count() - 1;
        if rrsig_labels < fqdn_labels {
            // name = "*." | the rightmost rrsig_label labels of the fqdn
            Some(
                match fqdn
                    .to_cow()
                    .iter_suffixes()
                    .nth(fqdn_labels - rrsig_labels)
                {
                    Some(name) => Name::from_octets(Bytes::copy_from_slice(
                        name.as_octets(),
                    ))
                    .unwrap(),
                    None => fqdn.to_bytes(),
                },
            )
        } else {
            None
        }
    }

    fn verify_signed_data(
        &self,
        dnskey: &Dnskey<impl AsRef<[u8]>>,
        signed_data: &impl AsRef<[u8]>,
    ) -> Result<(), AlgorithmError> {
        let signature = self.signature().as_ref();
        let signed_data = signed_data.as_ref();

        // Caller needs to ensure that the signature matches the key, but enforce the algorithm match
        if self.algorithm() != dnskey.algorithm() {
            return Err(AlgorithmError::InvalidData);
        }

        // Note: Canonicalize the algorithm, otherwise matching named variants against Int(_) is not going to work
        let sec_alg = SecAlg::from_int(self.algorithm().to_int());
        match sec_alg {
            SecAlg::RSASHA1
            | SecAlg::RSASHA1_NSEC3_SHA1
            | SecAlg::RSASHA256
            | SecAlg::RSASHA512 => {
                let (algorithm, min_bytes) = match sec_alg {
                    SecAlg::RSASHA1 | SecAlg::RSASHA1_NSEC3_SHA1 => (
                        &signature::RSA_PKCS1_1024_8192_SHA1_FOR_LEGACY_USE_ONLY,
                        1024 / 8,
                    ),
                    SecAlg::RSASHA256 => (
                        &signature::RSA_PKCS1_1024_8192_SHA256_FOR_LEGACY_USE_ONLY,
                        1024 / 8,
                    ),
                    SecAlg::RSASHA512 => (
                        &signature::RSA_PKCS1_1024_8192_SHA512_FOR_LEGACY_USE_ONLY,
                        1024 / 8,
                    ),
                    _ => unreachable!(),
                };

                // The key isn't available in either PEM or DER, so use the
                // direct RSA verifier.
                let (e, n) = rsa_exponent_modulus(dnskey, min_bytes)?;
                let public_key =
                    signature::RsaPublicKeyComponents { n: &n, e: &e };
                public_key
                    .verify(algorithm, signed_data, signature)
                    .map_err(|_| AlgorithmError::BadSig)
            }
            SecAlg::ECDSAP256SHA256 | SecAlg::ECDSAP384SHA384 => {
                let algorithm = match sec_alg {
                    SecAlg::ECDSAP256SHA256 => {
                        &signature::ECDSA_P256_SHA256_FIXED
                    }
                    SecAlg::ECDSAP384SHA384 => {
                        &signature::ECDSA_P384_SHA384_FIXED
                    }
                    _ => unreachable!(),
                };

                // Add 0x4 identifier to the ECDSA pubkey as expected by ring.
                let public_key = dnskey.public_key().as_ref();
                let mut key = Vec::with_capacity(public_key.len() + 1);
                key.push(0x4);
                key.extend_from_slice(public_key);

                signature::UnparsedPublicKey::new(algorithm, &key)
                    .verify(signed_data, signature)
                    .map_err(|_| AlgorithmError::BadSig)
            }
            SecAlg::ED25519 => {
                let key = dnskey.public_key();
                signature::UnparsedPublicKey::new(&signature::ED25519, &key)
                    .verify(signed_data, signature)
                    .map_err(|_| AlgorithmError::BadSig)
            }
            _ => Err(AlgorithmError::Unsupported),
        }
    }
}

// This needs to match the algorithms supported in signed_data.
pub fn supported_algorithm(a: &SecAlg) -> bool {
    *a == SecAlg::RSASHA1
        || *a == SecAlg::RSASHA1_NSEC3_SHA1
        || *a == SecAlg::RSASHA256
        || *a == SecAlg::RSASHA512
        || *a == SecAlg::ECDSAP256SHA256
}

/// Return the RSA exponent and modulus components from DNSKEY record data.
fn rsa_exponent_modulus(
    dnskey: &Dnskey<impl AsRef<[u8]>>,
    min_len: usize,
) -> Result<(&[u8], &[u8]), AlgorithmError> {
    let public_key = dnskey.public_key().as_ref();
    if public_key.len() <= 3 {
        return Err(AlgorithmError::InvalidData);
    }

    let (pos, exp_len) = match public_key[0] {
        0 => (
            3,
            (usize::from(public_key[1]) << 8) | usize::from(public_key[2]),
        ),
        len => (1, usize::from(len)),
    };

    // Check if there's enough space for exponent and modulus.
    if public_key[pos..].len() < pos + exp_len {
        return Err(AlgorithmError::InvalidData);
    };

    // Check for minimum supported key size
    if public_key[pos..].len() < min_len {
        return Err(AlgorithmError::Unsupported);
    }

    Ok(public_key[pos..].split_at(exp_len))
}

//============ Error Types ===================================================

//----------- DigestError ----------------------------------------------------

/// An error when computing a digest.
#[derive(Clone, Debug)]
pub enum DigestError {
    UnsupportedAlgorithm,
}

//--- Display, Error

impl fmt::Display for DigestError {
    fn fmt(&self, f: &mut fmt::Formatter<'_>) -> fmt::Result {
        f.write_str(match self {
            Self::UnsupportedAlgorithm => "unsupported algorithm",
        })
    }
}

impl error::Error for DigestError {}

//----------- FromDnskeyError ------------------------------------------------

/// An error in reading a DNSKEY record.
#[derive(Clone, Debug)]
pub enum FromDnskeyError {
    UnsupportedAlgorithm,
    UnsupportedProtocol,
    InvalidKey,
}

//--- Display, Error

impl fmt::Display for FromDnskeyError {
    fn fmt(&self, f: &mut fmt::Formatter<'_>) -> fmt::Result {
        f.write_str(match self {
            Self::UnsupportedAlgorithm => "unsupported algorithm",
            Self::UnsupportedProtocol => "unsupported protocol",
            Self::InvalidKey => "malformed key",
        })
    }
}

impl error::Error for FromDnskeyError {}

//----------- ParseDnskeyTextError -------------------------------------------

#[derive(Clone, Debug)]
pub enum ParseDnskeyTextError {
    Misformatted,
    FromDnskey(FromDnskeyError),
}

//--- Display, Error

impl fmt::Display for ParseDnskeyTextError {
    fn fmt(&self, f: &mut fmt::Formatter<'_>) -> fmt::Result {
        f.write_str(match self {
            Self::Misformatted => "misformatted DNSKEY record",
            Self::FromDnskey(e) => return e.fmt(f),
        })
    }
}

impl error::Error for ParseDnskeyTextError {}

//------------ AlgorithmError ------------------------------------------------

/// An algorithm error during verification.
#[derive(Clone, Copy, Debug, Eq, PartialEq)]
pub enum AlgorithmError {
    Unsupported,
    BadSig,
    InvalidData,
}

//--- Display, Error

impl fmt::Display for AlgorithmError {
    fn fmt(&self, f: &mut fmt::Formatter) -> fmt::Result {
        f.write_str(match self {
            AlgorithmError::Unsupported => "unsupported algorithm",
            AlgorithmError::BadSig => "bad signature",
            AlgorithmError::InvalidData => "invalid data",
        })
    }
}

impl error::Error for AlgorithmError {}

//============ Test ==========================================================

#[cfg(test)]
#[cfg(feature = "std")]
mod test {
    use super::*;
    use crate::base::iana::{Class, Rtype};
    use crate::base::Ttl;
    use crate::rdata::dnssec::Timestamp;
    use crate::rdata::{Mx, ZoneRecordData};
    use crate::utils::base64;
    use bytes::Bytes;
    use std::str::FromStr;
    use std::string::String;

    type Name = crate::base::name::Name<Vec<u8>>;
    type Ds = crate::rdata::Ds<Vec<u8>>;
    type Dnskey = crate::rdata::Dnskey<Vec<u8>>;
    type Rrsig = crate::rdata::Rrsig<Vec<u8>, Name>;

    const KEYS: &[(SecAlg, u16)] = &[
        (SecAlg::RSASHA1, 439),
        (SecAlg::RSASHA1_NSEC3_SHA1, 22204),
        (SecAlg::RSASHA256, 60616),
        (SecAlg::ECDSAP256SHA256, 42253),
        (SecAlg::ECDSAP384SHA384, 33566),
        (SecAlg::ED25519, 56037),
        (SecAlg::ED448, 7379),
    ];

    // Returns current root KSK/ZSK for testing (2048b)
    fn root_pubkey() -> (Dnskey, Dnskey) {
        let ksk = base64::decode::<Vec<u8>>(
            "\
            AwEAAaz/tAm8yTn4Mfeh5eyI96WSVexTBAvkMgJzkKTOiW1vkIbzxeF3+/\
            4RgWOq7HrxRixHlFlExOLAJr5emLvN7SWXgnLh4+B5xQlNVz8Og8kvArMt\
            NROxVQuCaSnIDdD5LKyWbRd2n9WGe2R8PzgCmr3EgVLrjyBxWezF0jLHwV\
            N8efS3rCj/EWgvIWgb9tarpVUDK/b58Da+sqqls3eNbuv7pr+eoZG+SrDK\
            6nWeL3c6H5Apxz7LjVc1uTIdsIXxuOLYA4/ilBmSVIzuDWfdRUfhHdY6+c\
            n8HFRm+2hM8AnXGXws9555KrUB5qihylGa8subX2Nn6UwNR1AkUTV74bU=",
        )
        .unwrap();
        let zsk = base64::decode::<Vec<u8>>(
            "\
            AwEAAeVDC34GZILwsQJy97K2Fst4P3XYZrXLyrkausYzSqEjSUulgh+iLgH\
            g0y7FIF890+sIjXsk7KLJUmCOWfYWPorNKEOKLk5Zx/4M6D3IHZE3O3m/Ea\
            hrc28qQzmTLxiMZAW65MvR2UO3LxVtYOPBEBiDgAQD47x2JLsJYtavCzNL5\
            WiUk59OgvHmDqmcC7VXYBhK8V8Tic089XJgExGeplKWUt9yyc31ra1swJX5\
            1XsOaQz17+vyLVH8AZP26KvKFiZeoRbaq6vl+hc8HQnI2ug5rA2zoz3MsSQ\
            BvP1f/HvqsWxLqwXXKyDD1QM639U+XzVB8CYigyscRP22QCnwKIU=",
        )
        .unwrap();
        (
            Dnskey::new(257, 3, SecAlg::RSASHA256, ksk).unwrap(),
            Dnskey::new(256, 3, SecAlg::RSASHA256, zsk).unwrap(),
        )
    }

    // Returns the current net KSK/ZSK for testing (1024b)
    fn net_pubkey() -> (Dnskey, Dnskey) {
        let ksk = base64::decode::<Vec<u8>>(
            "AQOYBnzqWXIEj6mlgXg4LWC0HP2n8eK8XqgHlmJ/69iuIHsa1TrHDG6TcOra/pyeGKwH0nKZhTmXSuUFGh9BCNiwVDuyyb6OBGy2Nte9Kr8NwWg4q+zhSoOf4D+gC9dEzg0yFdwT0DKEvmNPt0K4jbQDS4Yimb+uPKuF6yieWWrPYYCrv8C9KC8JMze2uT6NuWBfsl2fDUoV4l65qMww06D7n+p7RbdwWkAZ0fA63mXVXBZF6kpDtsYD7SUB9jhhfLQE/r85bvg3FaSs5Wi2BaqN06SzGWI1DHu7axthIOeHwg00zxlhTpoYCH0ldoQz+S65zWYi/fRJiyLSBb6JZOvn",
        )
        .unwrap();
        let zsk = base64::decode::<Vec<u8>>(
            "AQPW36Zs2vsDFGgdXBlg8RXSr1pSJ12NK+u9YcWfOr85we2z5A04SKQlIfyTK37dItGFcldtF7oYwPg11T3R33viKV6PyASvnuRl8QKiLk5FfGUDt1sQJv3S/9wT22Le1vnoE/6XFRyeb8kmJgz0oQB1VAO9b0l6Vm8KAVeOGJ+Qsjaq0O0aVzwPvmPtYm/i3qoAhkaMBUpg6RrF5NKhRyG3",
        )
        .unwrap();
        (
            Dnskey::new(257, 3, SecAlg::RSASHA256, ksk).unwrap(),
            Dnskey::new(256, 3, SecAlg::RSASHA256, zsk).unwrap(),
        )
    }

    #[test]
    fn parse_from_bind() {
        for &(algorithm, key_tag) in KEYS {
            let name =
                format!("test.+{:03}+{:05}", algorithm.to_int(), key_tag);

            let path = format!("test-data/dnssec-keys/K{}.key", name);
            let data = std::fs::read_to_string(path).unwrap();
            let _ = Key::<Vec<u8>>::parse_from_bind(&data).unwrap();
        }
    }

    #[test]
    fn key_tag() {
        for &(algorithm, key_tag) in KEYS {
            let name =
                format!("test.+{:03}+{:05}", algorithm.to_int(), key_tag);

            let path = format!("test-data/dnssec-keys/K{}.key", name);
            let data = std::fs::read_to_string(path).unwrap();
            let key = Key::<Vec<u8>>::parse_from_bind(&data).unwrap();
            assert_eq!(key.to_dnskey().key_tag(), key_tag);
            assert_eq!(key.key_tag(), key_tag);
        }
    }

    #[test]
    fn digest() {
        for &(algorithm, key_tag) in KEYS {
            let name =
                format!("test.+{:03}+{:05}", algorithm.to_int(), key_tag);

            let path = format!("test-data/dnssec-keys/K{}.key", name);
            let data = std::fs::read_to_string(path).unwrap();
            let key = Key::<Vec<u8>>::parse_from_bind(&data).unwrap();

            // Scan the DS record from the file.
            let path = format!("test-data/dnssec-keys/K{}.ds", name);
            let data = std::fs::read_to_string(path).unwrap();
            let mut scanner = IterScanner::new(data.split_ascii_whitespace());
            let _ = scanner.scan_name().unwrap();
            let _ = Class::scan(&mut scanner).unwrap();
            assert_eq!(Rtype::scan(&mut scanner).unwrap(), Rtype::DS);
            let ds = Ds::scan(&mut scanner).unwrap();

            assert_eq!(key.digest(ds.digest_type()).unwrap(), ds);
        }
    }

    #[test]
    fn dnskey_roundtrip() {
        for &(algorithm, key_tag) in KEYS {
            let name =
                format!("test.+{:03}+{:05}", algorithm.to_int(), key_tag);

            let path = format!("test-data/dnssec-keys/K{}.key", name);
            let data = std::fs::read_to_string(path).unwrap();
            let key = Key::<Vec<u8>>::parse_from_bind(&data).unwrap();
            let dnskey = key.to_dnskey().convert();
            let same = Key::from_dnskey(key.owner().clone(), dnskey).unwrap();
            assert_eq!(key, same);
        }
    }

    #[test]
    fn bind_format_roundtrip() {
        for &(algorithm, key_tag) in KEYS {
            let name =
                format!("test.+{:03}+{:05}", algorithm.to_int(), key_tag);

            let path = format!("test-data/dnssec-keys/K{}.key", name);
            let data = std::fs::read_to_string(path).unwrap();
            let key = Key::<Vec<u8>>::parse_from_bind(&data).unwrap();
            let mut bind_fmt_key = String::new();
            key.format_as_bind(Class::IN, &mut bind_fmt_key).unwrap();
            let same = Key::parse_from_bind(&bind_fmt_key).unwrap();
            assert_eq!(key, same);
        }
    }

    #[test]
    fn dnskey_digest() {
        let (dnskey, _) = root_pubkey();
        let owner = Name::root();
        let expected = Ds::new(
            20326,
            SecAlg::RSASHA256,
            DigestAlg::SHA256,
            base64::decode::<Vec<u8>>(
                "4G1EuAuPHTmpXAsNfGXQhFjogECbvGg0VxBCN8f47I0=",
            )
            .unwrap(),
        )
        .unwrap();
        assert_eq!(
            dnskey.digest(&owner, DigestAlg::SHA256).unwrap().as_ref(),
            expected.digest()
        );
    }

    #[test]
    fn dnskey_digest_unsupported() {
        let (dnskey, _) = root_pubkey();
        let owner = Name::root();
        assert!(dnskey.digest(&owner, DigestAlg::GOST).is_err());
    }

    fn rrsig_verify_dnskey(ksk: Dnskey, zsk: Dnskey, rrsig: Rrsig) {
        let mut records: Vec<_> = [&ksk, &zsk]
            .iter()
            .cloned()
            .map(|x| {
                Record::new(
                    rrsig.signer_name().clone(),
                    Class::IN,
                    Ttl::from_secs(0),
                    x.clone(),
                )
            })
            .collect();
        let signed_data = {
            let mut buf = Vec::new();
            rrsig.signed_data(&mut buf, records.as_mut_slice()).unwrap();
            Bytes::from(buf)
        };

        // Test that the KSK is sorted after ZSK key
        assert_eq!(ksk.key_tag(), rrsig.key_tag());
        assert_eq!(ksk.key_tag(), records[1].data().key_tag());

        // Test verifier
        assert!(rrsig.verify_signed_data(&ksk, &signed_data).is_ok());
        assert!(rrsig.verify_signed_data(&zsk, &signed_data).is_err());
    }

    #[test]
    fn rrsig_verify_rsa_sha256() {
        // Test 2048b long key
        let (ksk, zsk) = root_pubkey();
        let rrsig = Rrsig::new(
            Rtype::DNSKEY,
            SecAlg::RSASHA256,
            0,
            Ttl::from_secs(172800),
            1560211200.into(),
            1558396800.into(),
            20326,
            Name::root(),
            base64::decode::<Vec<u8>>(
                "otBkINZAQu7AvPKjr/xWIEE7+SoZtKgF8bzVynX6bfJMJuPay8jPvNmwXkZOdSoYlvFp0bk9JWJKCh8y5uoNfMFkN6OSrDkr3t0E+c8c0Mnmwkk5CETH3Gqxthi0yyRX5T4VlHU06/Ks4zI+XAgl3FBpOc554ivdzez8YCjAIGx7XgzzooEb7heMSlLc7S7/HNjw51TPRs4RxrAVcezieKCzPPpeWBhjE6R3oiSwrl0SBD4/yplrDlr7UHs/Atcm3MSgemdyr2sOoOUkVQCVpcj3SQQezoD2tCM7861CXEQdg5fjeHDtz285xHt5HJpA5cOcctRo4ihybfow/+V7AQ==",
            )
            .unwrap()
        ).unwrap();
        rrsig_verify_dnskey(ksk, zsk, rrsig);

        // Test 1024b long key
        let (ksk, zsk) = net_pubkey();
        let rrsig = Rrsig::new(
            Rtype::DNSKEY,
            SecAlg::RSASHA256,
            1,
            Ttl::from_secs(86400),
            Timestamp::from_str("20210921162830").unwrap(),
            Timestamp::from_str("20210906162330").unwrap(),
            35886,
            "net.".parse::<Name>().unwrap(),
            base64::decode::<Vec<u8>>(
                "j1s1IPMoZd0mbmelNVvcbYNe2tFCdLsLpNCnQ8xW6d91ujwPZ2yDlc3lU3hb+Jq3sPoj+5lVgB7fZzXQUQTPFWLF7zvW49da8pWuqzxFtg6EjXRBIWH5rpEhOcr+y3QolJcPOTx+/utCqt2tBKUUy3LfM6WgvopdSGaryWdwFJPW7qKHjyyLYxIGx5AEuLfzsA5XZf8CmpUheSRH99GRZoIB+sQzHuelWGMQ5A42DPvOVZFmTpIwiT2QaIpid4nJ7jNfahfwFrCoS+hvqjK9vktc5/6E/Mt7DwCQDaPt5cqDfYltUitQy+YA5YP5sOhINChYadZe+2N80OA+RKz0mA==",
            )
            .unwrap()
        ).unwrap();
        rrsig_verify_dnskey(ksk, zsk, rrsig.clone());

        // Test that 512b short RSA DNSKEY is not supported (too short)
        let data = base64::decode::<Vec<u8>>(
            "AwEAAcFcGsaxxdgiuuGmCkVImy4h99CqT7jwY3pexPGcnUFtR2Fh36BponcwtkZ4cAgtvd4Qs8PkxUdp6p/DlUmObdk=",
        )
        .unwrap();

        let short_key = Dnskey::new(256, 3, SecAlg::RSASHA256, data).unwrap();
        let err = rrsig
            .verify_signed_data(&short_key, &vec![0; 100])
            .unwrap_err();
        assert_eq!(err, AlgorithmError::Unsupported);
    }

    #[test]
    fn rrsig_verify_ecdsap256_sha256() {
        let (ksk, zsk) = (
            Dnskey::new(
                257,
                3,
                SecAlg::ECDSAP256SHA256,
                base64::decode::<Vec<u8>>(
                    "mdsswUyr3DPW132mOi8V9xESWE8jTo0dxCjjnopKl+GqJxpVXckHAe\
                    F+KkxLbxILfDLUT0rAK9iUzy1L53eKGQ==",
                )
                .unwrap(),
            )
            .unwrap(),
            Dnskey::new(
                256,
                3,
                SecAlg::ECDSAP256SHA256,
                base64::decode::<Vec<u8>>(
                    "oJMRESz5E4gYzS/q6XDrvU1qMPYIjCWzJaOau8XNEZeqCYKD5ar0IR\
                    d8KqXXFJkqmVfRvMGPmM1x8fGAa2XhSA==",
                )
                .unwrap(),
            )
            .unwrap(),
        );

        let owner = Name::from_str("cloudflare.com.").unwrap();
        let rrsig = Rrsig::new(
            Rtype::DNSKEY,
            SecAlg::ECDSAP256SHA256,
            2,
            Ttl::from_secs(3600),
            1560314494.into(),
            1555130494.into(),
            2371,
            owner,
            base64::decode::<Vec<u8>>(
                "8jnAGhG7O52wmL065je10XQztRX1vK8P8KBSyo71Z6h5wAT9+GFxKBaE\
                zcJBLvRmofYFDAhju21p1uTfLaYHrg==",
            )
            .unwrap(),
        )
        .unwrap();
        rrsig_verify_dnskey(ksk, zsk, rrsig);
    }

    #[test]
    fn rrsig_verify_ed25519() {
        let (ksk, zsk) = (
            Dnskey::new(
                257,
                3,
                SecAlg::ED25519,
                base64::decode::<Vec<u8>>(
                    "m1NELLVVQKl4fHVn/KKdeNO0PrYKGT3IGbYseT8XcKo=",
                )
                .unwrap(),
            )
            .unwrap(),
            Dnskey::new(
                256,
                3,
                SecAlg::ED25519,
                base64::decode::<Vec<u8>>(
                    "2tstZAjgmlDTePn0NVXrAHBJmg84LoaFVxzLl1anjGI=",
                )
                .unwrap(),
            )
            .unwrap(),
        );

        let owner =
            Name::from_octets(Vec::from(b"\x07ED25519\x02nl\x00".as_ref()))
                .unwrap();
        let rrsig = Rrsig::new(
            Rtype::DNSKEY,
            SecAlg::ED25519,
            2,
            Ttl::from_secs(3600),
            1559174400.into(),
            1557360000.into(),
            45515,
            owner,
            base64::decode::<Vec<u8>>(
                "hvPSS3E9Mx7lMARqtv6IGiw0NE0uz0mZewndJCHTkhwSYqlasUq7KfO5\
                QdtgPXja7YkTaqzrYUbYk01J8ICsAA==",
            )
            .unwrap(),
        )
        .unwrap();
        rrsig_verify_dnskey(ksk, zsk, rrsig);
    }

    #[test]
    fn rrsig_verify_generic_type() {
        let (ksk, zsk) = root_pubkey();
        let rrsig = Rrsig::new(
            Rtype::DNSKEY,
            SecAlg::RSASHA256,
            0,
            Ttl::from_secs(172800),
            1560211200.into(),
            1558396800.into(),
            20326,
            Name::root(),
            base64::decode::<Vec<u8>>(
                "otBkINZAQu7AvPKjr/xWIEE7+SoZtKgF8bzVynX6bfJMJuPay8jPvNmwXkZ\
                OdSoYlvFp0bk9JWJKCh8y5uoNfMFkN6OSrDkr3t0E+c8c0Mnmwkk5CETH3Gq\
                xthi0yyRX5T4VlHU06/Ks4zI+XAgl3FBpOc554ivdzez8YCjAIGx7XgzzooE\
                b7heMSlLc7S7/HNjw51TPRs4RxrAVcezieKCzPPpeWBhjE6R3oiSwrl0SBD4\
                /yplrDlr7UHs/Atcm3MSgemdyr2sOoOUkVQCVpcj3SQQezoD2tCM7861CXEQ\
                dg5fjeHDtz285xHt5HJpA5cOcctRo4ihybfow/+V7AQ==",
            )
            .unwrap(),
        )
        .unwrap();

        let mut records: Vec<Record<Name, ZoneRecordData<Vec<u8>, Name>>> =
            [&ksk, &zsk]
                .iter()
                .cloned()
                .map(|x| {
                    let data = ZoneRecordData::from(x.clone());
                    Record::new(
                        rrsig.signer_name().clone(),
                        Class::IN,
                        Ttl::from_secs(0),
                        data,
                    )
                })
                .collect();

        let signed_data = {
            let mut buf = Vec::new();
            rrsig.signed_data(&mut buf, records.as_mut_slice()).unwrap();
            Bytes::from(buf)
        };

        assert!(rrsig.verify_signed_data(&ksk, &signed_data).is_ok());
    }

    #[test]
    fn rrsig_verify_wildcard() {
        let key = Dnskey::new(
            256,
            3,
            SecAlg::RSASHA1,
            base64::decode::<Vec<u8>>(
                "AQOy1bZVvpPqhg4j7EJoM9rI3ZmyEx2OzDBVrZy/lvI5CQePxX\
                HZS4i8dANH4DX3tbHol61ek8EFMcsGXxKciJFHyhl94C+NwILQd\
                zsUlSFovBZsyl/NX6yEbtw/xN9ZNcrbYvgjjZ/UVPZIySFNsgEY\
                vh0z2542lzMKR4Dh8uZffQ==",
            )
            .unwrap(),
        )
        .unwrap();
        let rrsig = Rrsig::new(
            Rtype::MX,
            SecAlg::RSASHA1,
            2,
            Ttl::from_secs(3600),
            Timestamp::from_str("20040509183619").unwrap(),
            Timestamp::from_str("20040409183619").unwrap(),
            38519,
            Name::from_str("example.").unwrap(),
            base64::decode::<Vec<u8>>(
                "OMK8rAZlepfzLWW75Dxd63jy2wswESzxDKG2f9AMN1CytCd10cYI\
                 SAxfAdvXSZ7xujKAtPbctvOQ2ofO7AZJ+d01EeeQTVBPq4/6KCWhq\
                 e2XTjnkVLNvvhnc0u28aoSsG0+4InvkkOHknKxw4kX18MMR34i8lC\
                 36SR5xBni8vHI=",
            )
            .unwrap(),
        )
        .unwrap();
        let record = Record::new(
            Name::from_str("a.z.w.example.").unwrap(),
            Class::IN,
            Ttl::from_secs(3600),
            Mx::new(1, Name::from_str("ai.example.").unwrap()),
        );
        let signed_data = {
            let mut buf = Vec::new();
            rrsig.signed_data(&mut buf, &mut [record]).unwrap();
            Bytes::from(buf)
        };

        // Test that the key matches RRSIG
        assert_eq!(key.key_tag(), rrsig.key_tag());

        // Test verifier
        assert_eq!(rrsig.verify_signed_data(&key, &signed_data), Ok(()));
    }
}<|MERGE_RESOLUTION|>--- conflicted
+++ resolved
@@ -260,23 +260,6 @@
         Octs: FromBuilder,
         Octs::Builder: EmptyBuilder + Composer,
     {
-<<<<<<< HEAD
-        // Skip leading comment lines (BIND uses these to record key timing
-        // data)
-        let mut line = dnskey;
-        while let Some((this_line, rest)) = line.split_once('\n') {
-            if !this_line.starts_with(';') {
-                // Ensure there is a single data line in the input.
-                if !rest.trim().is_empty() {
-                    return Err(ParseDnskeyTextError::Misformatted);
-                } else {
-                    line = this_line;
-                    break;
-                }
-            } else {
-                line = rest;
-            }
-=======
         /// Find the next non-blank line in the file.
         fn next_line(mut data: &str) -> Option<(&str, &str)> {
             let mut line;
@@ -294,7 +277,6 @@
             }
 
             None
->>>>>>> 735712c9
         }
 
         // Ensure there is a single DNSKEY record line in the input.
