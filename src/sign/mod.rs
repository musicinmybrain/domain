--- conflicted
+++ resolved
@@ -8,18 +8,10 @@
 //! "offline" (outside of a name server).  Once generated, signatures can be
 //! serialized as DNS records and stored alongside the authenticated records.
 //!
-<<<<<<< HEAD
-//! A DNSSEC key actually has two components: a cryptographic key, which can
-//! be used to make and verify signatures, and key metadata, which defines how
-//! the key should be used.  These components are brought together by the
-//! [`SigningKey`] type.  It must be instantiated with a cryptographic key
-//! type, such as [`common::KeyPair`], in order to be used.
-=======
 //! Signatures can be generated using a [`SigningKey`], which combines
 //! cryptographic key material with additional information that defines how
 //! the key should be used.  [`SigningKey`] relies on a cryptographic backend
 //! to provide the underlying signing operation (e.g. [`common::KeyPair`]).
->>>>>>> ca103618
 //!
 //! # Example Usage
 //!
@@ -54,14 +46,6 @@
 //! This crate supports OpenSSL and Ring for performing cryptography.  These
 //! cryptographic backends are gated on the `openssl` and `ring` features,
 //! respectively.  They offer mostly equivalent functionality, but OpenSSL
-<<<<<<< HEAD
-//! supports a larger set of signing algorithms.  A [`common`] backend is
-//! provided for users that wish to use either or both backends at runtime.
-//!
-//! Each backend module exposes a `KeyPair` type, representing a cryptographic
-//! key that can be used for signing, and a `generate()` function for creating
-//! new keys.
-=======
 //! supports a larger set of signing algorithms (and, for RSA keys, supports
 //! weaker key sizes).  A [`common`] backend is provided for users that wish
 //! to use either or both backends at runtime.
@@ -69,7 +53,6 @@
 //! Each backend module (`openssl`, `ring`, and `common`) exposes a `KeyPair`
 //! type, representing a cryptographic key that can be used for signing, and a
 //! `generate()` function for creating new keys.
->>>>>>> ca103618
 //!
 //! Users can choose to bring their own cryptography by providing their own
 //! `KeyPair` type that implements [`SignRaw`].  Note that `async` signing
@@ -300,14 +283,11 @@
         /// A ~3000-bit key corresponds to a 128-bit security level.  However,
         /// RSA is mostly used with 2048-bit keys.  Some backends (like Ring)
         /// do not support smaller key sizes than that.
-<<<<<<< HEAD
-=======
         ///
         /// For more information about security levels, see [NIST SP 800-57
         /// part 1 revision 5], page 54, table 2.
         ///
         /// [NIST SP 800-57 part 1 revision 5]: https://nvlpubs.nist.gov/nistpubs/SpecialPublications/NIST.SP.800-57pt1r5.pdf
->>>>>>> ca103618
         bits: u32,
     },
 
