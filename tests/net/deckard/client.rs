#![allow(clippy::type_complexity)]

use crate::net::deckard::matches::match_msg;
use crate::net::deckard::parse_deckard::{Deckard, Entry, Reply, StepType};
use crate::net::deckard::parse_query;
use bytes::Bytes;

<<<<<<< HEAD
use domain::base::opt::{ComposeOptData, OptData};
use domain::base::{Message, MessageBuilder};
use domain::net::client::request::{
    ComposeRequest, RequestMessage, SendRequest,
};
use std::collections::HashMap;
use std::future::{ready, Future};
use std::net::{IpAddr, SocketAddr};
use std::pin::Pin;
use std::rc::Rc;
use std::sync::Mutex;
use std::time::Duration;
use tracing::{debug, info_span, trace};

#[cfg(feature = "mock-time")]
use mock_instant::MockClock;

use super::channel::DEF_CLIENT_ADDR;

//----------- DeckardError ---------------------------------------------------

#[derive(Debug)]
pub struct DeckardError<'a> {
    _deckard: &'a Deckard,
    step_value: &'a CurrStepValue,
    cause: DeckardErrorCause,
}

impl<'a> std::fmt::Display for DeckardError<'a> {
    fn fmt(&self, f: &mut std::fmt::Formatter<'_>) -> std::fmt::Result {
        f.write_fmt(format_args!(
            "Deckard test failed at step {} with error: {}",
            self.step_value, self.cause
        ))
    }
}

impl<'a> DeckardError<'a> {
    pub fn from_cause(
        deckard: &'a Deckard,
        step_value: &'a CurrStepValue,
        cause: DeckardErrorCause,
    ) -> Self {
        Self {
            _deckard: deckard,
            step_value,
            cause,
        }
    }
}

//----------- DeckardErrorCause ----------------------------------------------

#[derive(Debug)]
pub enum DeckardErrorCause {
    ClientError(domain::net::client::request::Error),
    MismatchedAnswer,
    MissingResponse,
    MissingStepEntry,
    MissingClient,
}

impl From<domain::net::client::request::Error> for DeckardErrorCause {
    fn from(err: domain::net::client::request::Error) -> Self {
        Self::ClientError(err)
    }
}

impl std::fmt::Display for DeckardErrorCause {
    fn fmt(&self, f: &mut std::fmt::Formatter<'_>) -> std::fmt::Result {
        match self {
            DeckardErrorCause::ClientError(err) => {
                f.write_fmt(format_args!("Client error: {err}"))
            }
            DeckardErrorCause::MismatchedAnswer => {
                f.write_str("Mismatched answer")
            }
            DeckardErrorCause::MissingClient => f.write_str("Missing client"),
            DeckardErrorCause::MissingResponse => {
                f.write_str("Missing response")
            }
            DeckardErrorCause::MissingStepEntry => {
                f.write_str("Missing step entry")
            }
        }
    }
}

//----------- Dispatcher -----------------------------------------------------

pub struct Dispatcher(
    Option<Rc<Box<dyn SendRequest<RequestMessage<Vec<u8>>>>>>,
);

impl Dispatcher {
    #[allow(dead_code)]
    pub fn with_client<T>(client: T) -> Self
    where
        T: SendRequest<RequestMessage<Vec<u8>>> + 'static,
    {
        Self(Some(Rc::new(Box::new(client))))
    }

    pub fn with_rc_boxed_client(
        client: Rc<Box<dyn SendRequest<RequestMessage<Vec<u8>>>>>,
    ) -> Self {
        Self(Some(client))
    }

    pub fn without_client() -> Self {
        Self(None)
    }

    pub async fn dispatch(
        &self,
        entry: &Entry,
    ) -> Result<Option<Message<Bytes>>, DeckardErrorCause> {
        if let Some(dispatcher) = &self.0 {
            let reqmsg = entry2reqmsg(entry);
            trace!(?reqmsg);
            let mut req = dispatcher.send_request(reqmsg);
            return Ok(Some(req.get_response().await?));
        }

        Err(DeckardErrorCause::MissingClient)
    }
}

//----------- ClientFactory --------------------------------------------------

pub trait ClientFactory {
    fn get(
        &mut self,
        entry: &Entry,
    ) -> Pin<Box<dyn Future<Output = Dispatcher>>>;

    fn is_suitable(&self, _entry: &Entry) -> bool {
        true
    }
}

//----------- SingleClientFactory --------------------------------------------

pub struct SingleClientFactory(
    Rc<Box<dyn SendRequest<RequestMessage<Vec<u8>>>>>,
);

impl SingleClientFactory {
    #[allow(dead_code)]
    pub fn new(
        client: impl SendRequest<RequestMessage<Vec<u8>>> + 'static,
    ) -> Self {
        Self(Rc::new(Box::new(client)))
    }
}

impl ClientFactory for SingleClientFactory {
    fn get(
        &mut self,
        _entry: &Entry,
    ) -> Pin<Box<dyn Future<Output = Dispatcher>>> {
        Box::pin(ready(Dispatcher::with_rc_boxed_client(self.0.clone())))
    }
}

//----------- PerClientAddressClientFactory ----------------------------------

pub struct PerClientAddressClientFactory<F, S>
where
    F: Fn(&IpAddr) -> Box<dyn SendRequest<RequestMessage<Vec<u8>>>>,
    S: Fn(&Entry) -> bool,
{
    clients_by_address:
        HashMap<IpAddr, Rc<Box<dyn SendRequest<RequestMessage<Vec<u8>>>>>>,
    factory_func: F,
    is_suitable_func: S,
}

impl<F, S> PerClientAddressClientFactory<F, S>
where
    F: Fn(&IpAddr) -> Box<dyn SendRequest<RequestMessage<Vec<u8>>>>,
    S: Fn(&Entry) -> bool,
{
    #[allow(dead_code)]
    pub fn new(factory_func: F, is_suitable_func: S) -> Self {
        Self {
            clients_by_address: Default::default(),
            factory_func,
            is_suitable_func,
        }
    }
}

impl<F, S> ClientFactory for PerClientAddressClientFactory<F, S>
where
    F: Fn(&IpAddr) -> Box<dyn SendRequest<RequestMessage<Vec<u8>>>>,
    S: Fn(&Entry) -> bool,
{
    fn get(
        &mut self,
        entry: &Entry,
    ) -> Pin<Box<dyn Future<Output = Dispatcher>>> {
        // Use an existing connection if one for the same client address
        // already exists, otherwise create a new one.
        let client_addr = entry.client_addr.unwrap_or(DEF_CLIENT_ADDR);

        let client = self
            .clients_by_address
            .entry(client_addr)
            .or_insert_with_key(|addr| Rc::new((self.factory_func)(addr)))
            .clone();

        Box::pin(ready(Dispatcher::with_rc_boxed_client(client)))
    }

    fn is_suitable(&self, entry: &Entry) -> bool {
        (self.is_suitable_func)(entry)
    }
}

//----------- QueryTailoredClientFactory -------------------------------------

pub struct QueryTailoredClientFactory {
    factories: Vec<Box<dyn ClientFactory>>,
}

impl QueryTailoredClientFactory {
    #[allow(dead_code)]
    pub fn new(factories: Vec<Box<dyn ClientFactory>>) -> Self {
        Self { factories }
    }
}

impl ClientFactory for QueryTailoredClientFactory {
    fn get(
        &mut self,
        entry: &Entry,
    ) -> Pin<Box<dyn Future<Output = Dispatcher>>> {
        for f in &mut self.factories {
            if f.is_suitable(entry) {
                return Box::pin(f.get(entry));
            }
        }

        Box::pin(ready(Dispatcher::without_client()))
    }
}

//----------- do_client() ----------------------------------------------------

pub async fn do_client<'a, T: ClientFactory>(
    deckard: &'a Deckard,
    step_value: &'a CurrStepValue,
    client_factory: T,
) {
    async fn inner<T: ClientFactory>(
        deckard: &Deckard,
        step_value: &CurrStepValue,
        mut client_factory: T,
    ) -> Result<(), DeckardErrorCause> {
        let mut resp: Option<Message<Bytes>> = None;

        // Assume steps are in order. Maybe we need to define that.
        for step in &deckard.scenario.steps {
            let span = info_span!(
                "deckard",
                "{}:{}",
                step.step_value,
                step.step_type
            );
            let _guard = span.enter();

            debug!("Processing step");
            step_value.set(step.step_value);
            match step.step_type {
                StepType::Query => {
                    let entry = step
                        .entry
                        .as_ref()
                        .ok_or(DeckardErrorCause::MissingStepEntry)?;
                    resp = client_factory
                        .get(entry)
                        .await
                        .dispatch(entry)
                        .await?;
                    trace!(?resp);
                }
                StepType::CheckAnswer => {
                    let answer = resp
                        .take()
                        .ok_or(DeckardErrorCause::MissingResponse)?;
                    let entry = step
                        .entry
                        .as_ref()
                        .ok_or(DeckardErrorCause::MissingStepEntry)?;
                    if !match_msg(entry, &answer, true) {
                        return Err(DeckardErrorCause::MismatchedAnswer);
                    }
                }
                StepType::TimePasses => {
                    let duration =
                        Duration::from_secs(step.time_passes.unwrap());
                    tokio::time::advance(duration).await;
                    #[cfg(feature = "mock-time")]
                    MockClock::advance_system_time(duration);
=======
use domain::base::iana::Opcode;
use domain::base::{Message, MessageBuilder};
use domain::net::client::clock::FakeClock;
use domain::net::client::request::{
    ComposeRequest, RequestMessage, SendRequest,
};
use std::sync::Mutex;
use std::time::Duration;

pub async fn do_client<R: SendRequest<RequestMessage<Vec<u8>>>>(
    deckard: &Deckard,
    request: R,
    step_value: &CurrStepValue,
    clock: &FakeClock,
) {
    let mut resp: Option<Message<Bytes>> = None;

    // Assume steps are in order. Maybe we need to define that.
    for step in &deckard.scenario.steps {
        step_value.set(step.step_value);
        match step.step_type {
            StepType::Query => {
                let reqmsg = entry2reqmsg(step.entry.as_ref().unwrap());
                let mut req = request.send_request(reqmsg);
                resp = Some(req.get_response().await.unwrap());
            }
            StepType::CheckAnswer => {
                let answer = resp.take().unwrap();
                if !match_msg(step.entry.as_ref().unwrap(), &answer, true) {
                    println!(
                        "Reply message does not match at step {}",
                        step_value.get()
                    );
                    panic!("reply failed");
>>>>>>> d3c656a6
                }
                StepType::Traffic
                | StepType::CheckTempfile
                | StepType::Assign => todo!(),
            }
<<<<<<< HEAD
=======
            StepType::TimePasses => {
                clock.adjust_time(Duration::from_secs(
                    step.time_passes.unwrap(),
                ));
            }
            StepType::Traffic
            | StepType::CheckTempfile
            | StepType::Assign => todo!(),
>>>>>>> d3c656a6
        }

        Ok(())
    }

    if let Err(cause) = inner(deckard, step_value, client_factory).await {
        panic!("{}", DeckardError::from_cause(deckard, step_value, cause));
    }
}

fn entry2reqmsg(entry: &Entry) -> RequestMessage<Vec<u8>> {
    let sections = entry.sections.as_ref().unwrap();
    let mut msg = MessageBuilder::new_vec().question();
    for q in &sections.question {
        let question = match q {
            parse_query::Entry::QueryRecord(question) => question,
            _ => todo!(),
        };
        msg.push(question).unwrap();
    }
    let msg = msg.answer();
    for _a in &sections.answer {
        todo!();
    }
    let msg = msg.authority();
    for _a in &sections.authority {
        todo!();
    }
    let mut msg = msg.additional();
    for _a in &sections.additional.zone_entries {
        todo!();
    }
    let reply: Reply = match &entry.reply {
        Some(reply) => reply.clone(),
        None => Default::default(),
    };
    let header = msg.header_mut();
    header.set_rd(reply.rd);
    header.set_ad(reply.ad);
    header.set_cd(reply.cd);
    let msg = msg.into_message();
<<<<<<< HEAD

    let mut reqmsg = RequestMessage::new(msg);

    let edns_bytes = &sections.additional.edns_bytes;
    if !edns_bytes.is_empty() {
        let raw_opt = RawOptData { bytes: edns_bytes };
        reqmsg.add_opt(&raw_opt).unwrap();
    }

    if let Some(client_addr) = entry.client_addr {
        reqmsg.set_source_address(SocketAddr::new(client_addr, 0));
    }

    reqmsg
=======
    let mut msg = RequestMessage::new(msg);
    msg.set_dnssec_ok(reply.fl_do);
    if reply.notify {
        msg.header_mut().set_opcode(Opcode::Notify);
    }
    msg
>>>>>>> d3c656a6
}

#[derive(Debug)]
pub struct CurrStepValue {
    v: Mutex<u64>,
}

impl CurrStepValue {
    pub fn new() -> Self {
        Self { v: 0.into() }
    }
    fn set(&self, v: u64) {
        let mut self_v = self.v.lock().unwrap();
        *self_v = v;
    }
    pub fn get(&self) -> u64 {
        *(self.v.lock().unwrap())
    }
}

impl std::fmt::Display for CurrStepValue {
    fn fmt(&self, f: &mut std::fmt::Formatter<'_>) -> std::fmt::Result {
        f.write_fmt(format_args!("{}", self.get()))
    }
}

//----------- RawOptData -----------------------------------------------------

struct RawOptData<'a> {
    bytes: &'a [u8],
}

impl<'a> OptData for RawOptData<'a> {
    fn code(&self) -> domain::base::iana::OptionCode {
        u16::from_be_bytes(self.bytes[0..2].try_into().unwrap()).into()
    }
}

impl<'a> ComposeOptData for RawOptData<'a> {
    fn compose_len(&self) -> u16 {
        u16::from_be_bytes(self.bytes[2..4].try_into().unwrap())
    }

    fn compose_option<Target: octseq::OctetsBuilder + ?Sized>(
        &self,
        target: &mut Target,
    ) -> Result<(), Target::AppendError> {
        target.append_slice(&self.bytes[4..])
    }
}<|MERGE_RESOLUTION|>--- conflicted
+++ resolved
@@ -5,7 +5,7 @@
 use crate::net::deckard::parse_query;
 use bytes::Bytes;
 
-<<<<<<< HEAD
+use domain::base::iana::Opcode;
 use domain::base::opt::{ComposeOptData, OptData};
 use domain::base::{Message, MessageBuilder};
 use domain::net::client::request::{
@@ -311,58 +311,11 @@
                     tokio::time::advance(duration).await;
                     #[cfg(feature = "mock-time")]
                     MockClock::advance_system_time(duration);
-=======
-use domain::base::iana::Opcode;
-use domain::base::{Message, MessageBuilder};
-use domain::net::client::clock::FakeClock;
-use domain::net::client::request::{
-    ComposeRequest, RequestMessage, SendRequest,
-};
-use std::sync::Mutex;
-use std::time::Duration;
-
-pub async fn do_client<R: SendRequest<RequestMessage<Vec<u8>>>>(
-    deckard: &Deckard,
-    request: R,
-    step_value: &CurrStepValue,
-    clock: &FakeClock,
-) {
-    let mut resp: Option<Message<Bytes>> = None;
-
-    // Assume steps are in order. Maybe we need to define that.
-    for step in &deckard.scenario.steps {
-        step_value.set(step.step_value);
-        match step.step_type {
-            StepType::Query => {
-                let reqmsg = entry2reqmsg(step.entry.as_ref().unwrap());
-                let mut req = request.send_request(reqmsg);
-                resp = Some(req.get_response().await.unwrap());
-            }
-            StepType::CheckAnswer => {
-                let answer = resp.take().unwrap();
-                if !match_msg(step.entry.as_ref().unwrap(), &answer, true) {
-                    println!(
-                        "Reply message does not match at step {}",
-                        step_value.get()
-                    );
-                    panic!("reply failed");
->>>>>>> d3c656a6
                 }
                 StepType::Traffic
                 | StepType::CheckTempfile
                 | StepType::Assign => todo!(),
             }
-<<<<<<< HEAD
-=======
-            StepType::TimePasses => {
-                clock.adjust_time(Duration::from_secs(
-                    step.time_passes.unwrap(),
-                ));
-            }
-            StepType::Traffic
-            | StepType::CheckTempfile
-            | StepType::Assign => todo!(),
->>>>>>> d3c656a6
         }
 
         Ok(())
@@ -404,9 +357,12 @@
     header.set_ad(reply.ad);
     header.set_cd(reply.cd);
     let msg = msg.into_message();
-<<<<<<< HEAD
 
     let mut reqmsg = RequestMessage::new(msg);
+    reqmsg.set_dnssec_ok(reply.fl_do);
+    if reply.notify {
+        reqmsg.header_mut().set_opcode(Opcode::Notify);
+    }
 
     let edns_bytes = &sections.additional.edns_bytes;
     if !edns_bytes.is_empty() {
@@ -419,14 +375,6 @@
     }
 
     reqmsg
-=======
-    let mut msg = RequestMessage::new(msg);
-    msg.set_dnssec_ok(reply.fl_do);
-    if reply.notify {
-        msg.header_mut().set_opcode(Opcode::Notify);
-    }
-    msg
->>>>>>> d3c656a6
 }
 
 #[derive(Debug)]
