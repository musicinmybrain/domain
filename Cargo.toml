[package]
name = "domain"
version = "0.10.1"

# This is the mimimal Rust version with minimal dependencies as specified
# below. With latest dependency versions 1.76.0 is currently required.
rust-version = "1.68.2"

edition = "2021"
authors = ["NLnet Labs <dns-team@nlnetlabs.nl>"]
description = "A DNS library for Rust."
documentation = "https://docs.rs/domain"
homepage = "https://github.com/nlnetlabs/domain/"
repository = "https://github.com/nlnetlabs/domain/"
readme = "README.md"
keywords = ["DNS", "domain"]
license = "BSD-3-Clause"

[lib]
name = "domain"
path = "src/lib.rs"

[dependencies]
octseq         = { version = "0.5.2-dev", git = "https://github.com/NLnetLabs/octseq.git", rev ="3f7797f4274af0a52e66105250ee1186ff2ab6ac", default-features = false }
time           = { version = "0.3.1", default-features = false }
rand           = { version = "0.8", optional = true }
arc-swap       = { version = "1.7.0", optional = true }
bytes          = { version = "1.0", optional = true, default-features = false }
chrono         = { version = "0.4.35", optional = true, default-features = false } # 0.4.35 deprecates Duration::seconds()
futures-util   = { version = "0.3", optional = true }
heapless       = { version = "0.8", optional = true }
libc           = { version = "0.2.153", default-features = false, optional = true } # 0.2.79 is the first version that has IP_PMTUDISC_OMIT
parking_lot    = { version = "0.12", optional = true }
moka           = { version = "0.12.3", optional = true, features = ["future"] }
proc-macro2    = { version = "1.0.69", optional = true } # Force proc-macro2 to at least 1.0.69 for minimal-version build
ring           = { version = "0.17", optional = true }
rustversion    = { version = "1", optional = true }
serde          = { version = "1.0.130", optional = true, features = ["derive"] }
siphasher      = { version = "1", optional = true }
smallvec       = { version = "1.3", optional = true }
tokio          = { version = "1.33", optional = true, features = ["io-util", "macros", "net", "time", "sync", "rt-multi-thread" ] }
tokio-rustls   = { version = "0.26", optional = true, default-features = false }
tokio-stream   = { version = "0.1.1", optional = true }
tracing        = { version = "0.1.40", optional = true }
tracing-subscriber = { version = "0.3.18", optional = true, features = ["env-filter"] }

[features]
default     = ["std", "rand"]
bytes       = ["dep:bytes", "octseq/bytes"]
heapless    = ["dep:heapless", "octseq/heapless"]
resolv      = ["net", "smallvec", "unstable-client-transport"]
resolv-sync = ["resolv", "tokio/rt"]
serde       = ["dep:serde", "octseq/serde"]
sign        = ["std"]
smallvec    = ["dep:smallvec", "octseq/smallvec"]
std         = ["bytes?/std", "octseq/std", "time/std"]
net         = ["bytes", "futures-util", "rand", "std", "tokio"]
tsig        = ["bytes", "ring", "smallvec"]
validate    = ["bytes", "std", "ring"]
zonefile    = ["bytes", "serde", "std"]

# Unstable features
unstable-client-transport = ["moka", "net", "tracing"]
unstable-server-transport = ["arc-swap", "chrono/clock", "libc", "net", "rustversion", "tokio-stream", "tracing", "tsig"]
unstable-stelline = ["tokio/test-util", "tracing", "tracing-subscriber", "unstable-server-transport", "zonefile"]
unstable-validator = ["validate", "zonefile", "unstable-client-transport"]
unstable-xfr = []
<<<<<<< HEAD
unstable-zonetree = ["futures", "parking_lot", "serde", "tokio", "tracing", "zonefile"]
=======
unstable-zonetree = ["futures-util", "parking_lot", "serde", "tokio", "tracing"]
>>>>>>> 42f78101

[dev-dependencies]
lazy_static        = { version = "1.4.0" }
rstest             = "0.19.0"
rustls-pemfile     = { version = "2.1.2" }
serde_test         = "1.0.130"
serde_json         = "1.0.113"
serde_yaml         = "0.9"
socket2            = { version = "0.5.5" }
tokio              = { version = "1.37", features = ["rt-multi-thread", "io-util", "net", "test-util"] }
tokio-rustls       = { version = "0.26", default-features = false, features = [ "ring", "logging", "tls12" ] }
tokio-test         = "0.4"
tokio-tfo          = { version = "0.2.0" }
webpki-roots       = { version = "0.26" }

# For the "mysql-zone" example
#sqlx = { version = "0.6", features = [ "runtime-tokio-native-tls", "mysql" ] }

# For testing in integration tests:
mock_instant = { version = "0.5.1" }

[package.metadata.docs.rs]
all-features = true
rustdoc-args = ["--cfg", "docsrs"]

[[example]]
name = "download-rust-lang"
required-features = ["resolv"]

[[example]]
name = "lookup"
required-features = ["resolv"]

[[example]]
name = "resolv-sync"
required-features = ["resolv-sync"]

[[example]]
name = "client"
required-features = ["std", "rand"]

[[example]]
name = "client-transports"
required-features = ["net", "unstable-client-transport"]

[[example]]
name = "server-transports"
required-features = ["net", "unstable-server-transport"]

[[example]]
name = "read-zone"
required-features = ["zonefile"]

[[example]]
name = "query-zone"
required-features = ["zonefile", "unstable-zonetree"]

[[example]]
name = "serve-zone"
required-features = ["zonefile", "net", "unstable-server-transport", "unstable-zonetree"]

# This example is commented out because it is difficult, if not impossible,
# when including the sqlx dependency, to make the dependency tree compatible
# with both `cargo +nightly update -Z minimal versions` and the crate minimum
# supported Rust version (1.67 at the time of writing), both of which are
# tested by our CI setup. To try this example, uncomment the lines below and
# the sqlx dependency above, then run `cargo run --example mysql-zone`.
#[[example]]
#name = "mysql-zone"
#path = "examples/other/mysql-zone.rs"
#required-features = ["zonefile", "net", "unstable-server-transport", "unstable-zonetree"]<|MERGE_RESOLUTION|>--- conflicted
+++ resolved
@@ -65,11 +65,7 @@
 unstable-stelline = ["tokio/test-util", "tracing", "tracing-subscriber", "unstable-server-transport", "zonefile"]
 unstable-validator = ["validate", "zonefile", "unstable-client-transport"]
 unstable-xfr = []
-<<<<<<< HEAD
-unstable-zonetree = ["futures", "parking_lot", "serde", "tokio", "tracing", "zonefile"]
-=======
-unstable-zonetree = ["futures-util", "parking_lot", "serde", "tokio", "tracing"]
->>>>>>> 42f78101
+unstable-zonetree = ["futures-util", "parking_lot", "serde", "tokio", "tracing", "zonefile"]
 
 [dev-dependencies]
 lazy_static        = { version = "1.4.0" }
