--- conflicted
+++ resolved
@@ -20,11 +20,7 @@
 //! ```
 //! # use domain::sign::*;
 //! # use domain::base::Name;
-<<<<<<< HEAD
-//! // Generate a new ED25519 key.
-=======
 //! // Generate a new Ed25519 key.
->>>>>>> a23a5fd2
 //! let params = GenerateParams::Ed25519;
 //! let (sec_bytes, pub_bytes) = common::generate(params).unwrap();
 //!
@@ -45,8 +41,6 @@
 //! println!("{:?}", sig);
 //! ```
 //!
-<<<<<<< HEAD
-=======
 //! It is also possible to import keys stored on disk in the conventional BIND
 //! format.
 //!
@@ -72,7 +66,6 @@
 //! assert_eq!(key.public_key().key_tag(), 56037);
 //! ```
 //!
->>>>>>> a23a5fd2
 //! # Cryptography
 //!
 //! This crate supports OpenSSL and Ring for performing cryptography.  These
@@ -94,18 +87,8 @@
 //! While each cryptographic backend can support a limited number of signature
 //! algorithms, even the types independent of a cryptographic backend (e.g.
 //! [`SecretKeyBytes`] and [`GenerateParams`]) support a limited number of
-<<<<<<< HEAD
-//! algorithms.  They are:
-//!
-//! - RSA/SHA-256
-//! - ECDSA P-256/SHA-256
-//! - ECDSA P-384/SHA-384
-//! - Ed25519
-//! - Ed448
-=======
 //! algorithms.  Even with custom cryptographic backends, this module can only
 //! support these algorithms.
->>>>>>> a23a5fd2
 //!
 //! # Importing and Exporting
 //!
@@ -133,9 +116,10 @@
 
 use crate::{
     base::{iana::SecAlg, Name},
-<<<<<<< HEAD
-    validate::{self, PublicKeyBytes, Signature},
+    validate,
 };
+
+pub use crate::validate::{PublicKeyBytes, RsaPublicKeyBytes, Signature};
 
 mod bytes;
 pub use self::bytes::{RsaSecretKeyBytes, SecretKeyBytes};
@@ -273,8 +257,7 @@
 /// Low-level signing functionality.
 ///
 /// Types that implement this trait own a private key and can sign arbitrary
-/// information (for zone signing keys, DNS records; for key signing keys,
-/// subsidiary public keys).
+/// information (in the form of slices of bytes).
 ///
 /// Implementing types should validate keys during construction, so that
 /// signing does not fail due to invalid keys.  If the implementing type
@@ -429,301 +412,4 @@
     }
 }
 
-=======
-    validate,
-};
-
-pub use crate::validate::{PublicKeyBytes, RsaPublicKeyBytes, Signature};
-
-mod bytes;
-pub use self::bytes::{RsaSecretKeyBytes, SecretKeyBytes};
-
-pub mod common;
-pub mod openssl;
-pub mod ring;
-
-//----------- SigningKey -----------------------------------------------------
-
-/// A signing key.
-///
-/// This associates important metadata with a raw cryptographic secret key.
-pub struct SigningKey<Octs, Inner: SignRaw> {
-    /// The owner of the key.
-    owner: Name<Octs>,
-
-    /// The flags associated with the key.
-    ///
-    /// These flags are stored in the DNSKEY record.
-    flags: u16,
-
-    /// The raw private key.
-    inner: Inner,
-}
-
-//--- Construction
-
-impl<Octs, Inner: SignRaw> SigningKey<Octs, Inner> {
-    /// Construct a new signing key manually.
-    pub fn new(owner: Name<Octs>, flags: u16, inner: Inner) -> Self {
-        Self {
-            owner,
-            flags,
-            inner,
-        }
-    }
-}
-
-//--- Inspection
-
-impl<Octs, Inner: SignRaw> SigningKey<Octs, Inner> {
-    /// The owner name attached to the key.
-    pub fn owner(&self) -> &Name<Octs> {
-        &self.owner
-    }
-
-    /// The flags attached to the key.
-    pub fn flags(&self) -> u16 {
-        self.flags
-    }
-
-    /// The raw secret key.
-    pub fn raw_secret_key(&self) -> &Inner {
-        &self.inner
-    }
-
-    /// Whether this is a zone signing key.
-    ///
-    /// From [RFC 4034, section 2.1.1]:
-    ///
-    /// > Bit 7 of the Flags field is the Zone Key flag.  If bit 7 has value
-    /// > 1, then the DNSKEY record holds a DNS zone key, and the DNSKEY RR's
-    /// > owner name MUST be the name of a zone.  If bit 7 has value 0, then
-    /// > the DNSKEY record holds some other type of DNS public key and MUST
-    /// > NOT be used to verify RRSIGs that cover RRsets.
-    ///
-    /// [RFC 4034, section 2.1.1]: https://datatracker.ietf.org/doc/html/rfc4034#section-2.1.1
-    pub fn is_zone_signing_key(&self) -> bool {
-        self.flags & (1 << 8) != 0
-    }
-
-    /// Whether this key has been revoked.
-    ///
-    /// From [RFC 5011, section 3]:
-    ///
-    /// > Bit 8 of the DNSKEY Flags field is designated as the 'REVOKE' flag.
-    /// > If this bit is set to '1', AND the resolver sees an RRSIG(DNSKEY)
-    /// > signed by the associated key, then the resolver MUST consider this
-    /// > key permanently invalid for all purposes except for validating the
-    /// > revocation.
-    ///
-    /// [RFC 5011, section 3]: https://datatracker.ietf.org/doc/html/rfc5011#section-3
-    pub fn is_revoked(&self) -> bool {
-        self.flags & (1 << 7) != 0
-    }
-
-    /// Whether this is a secure entry point.
-    ///
-    /// From [RFC 4034, section 2.1.1]:
-    ///
-    /// > Bit 15 of the Flags field is the Secure Entry Point flag, described
-    /// > in [RFC3757].  If bit 15 has value 1, then the DNSKEY record holds a
-    /// > key intended for use as a secure entry point.  This flag is only
-    /// > intended to be a hint to zone signing or debugging software as to
-    /// > the intended use of this DNSKEY record; validators MUST NOT alter
-    /// > their behavior during the signature validation process in any way
-    /// > based on the setting of this bit.  This also means that a DNSKEY RR
-    /// > with the SEP bit set would also need the Zone Key flag set in order
-    /// > to be able to generate signatures legally.  A DNSKEY RR with the SEP
-    /// > set and the Zone Key flag not set MUST NOT be used to verify RRSIGs
-    /// > that cover RRsets.
-    ///
-    /// [RFC 4034, section 2.1.1]: https://datatracker.ietf.org/doc/html/rfc4034#section-2.1.1
-    /// [RFC3757]: https://datatracker.ietf.org/doc/html/rfc3757
-    pub fn is_secure_entry_point(&self) -> bool {
-        self.flags & 1 != 0
-    }
-
-    /// The signing algorithm used.
-    pub fn algorithm(&self) -> SecAlg {
-        self.inner.algorithm()
-    }
-
-    /// The associated public key.
-    pub fn public_key(&self) -> validate::Key<&Octs>
-    where
-        Octs: AsRef<[u8]>,
-    {
-        let owner = Name::from_octets(self.owner.as_octets()).unwrap();
-        validate::Key::new(owner, self.flags, self.inner.raw_public_key())
-    }
-
-    /// The associated raw public key.
-    pub fn raw_public_key(&self) -> PublicKeyBytes {
-        self.inner.raw_public_key()
-    }
-}
-
-// TODO: Conversion to and from key files
-
-//----------- SignRaw --------------------------------------------------------
-
-/// Low-level signing functionality.
-///
-/// Types that implement this trait own a private key and can sign arbitrary
-/// information (in the form of slices of bytes).
-///
-/// Implementing types should validate keys during construction, so that
-/// signing does not fail due to invalid keys.  If the implementing type
-/// allows [`sign_raw()`] to be called on unvalidated keys, it will have to
-/// check the validity of the key for every signature; this is unnecessary
-/// overhead when many signatures have to be generated.
-///
-/// [`sign_raw()`]: SignRaw::sign_raw()
-pub trait SignRaw {
-    /// The signature algorithm used.
-    ///
-    /// See [RFC 8624, section 3.1] for IETF implementation recommendations.
-    ///
-    /// [RFC 8624, section 3.1]: https://datatracker.ietf.org/doc/html/rfc8624#section-3.1
-    fn algorithm(&self) -> SecAlg;
-
-    /// The raw public key.
-    ///
-    /// This can be used to verify produced signatures.  It must use the same
-    /// algorithm as returned by [`algorithm()`].
-    ///
-    /// [`algorithm()`]: Self::algorithm()
-    fn raw_public_key(&self) -> PublicKeyBytes;
-
-    /// Sign the given bytes.
-    ///
-    /// # Errors
-    ///
-    /// See [`SignError`] for a discussion of possible failure cases.  To the
-    /// greatest extent possible, the implementation should check for failure
-    /// cases beforehand and prevent them (e.g. when the keypair is created).
-    fn sign_raw(&self, data: &[u8]) -> Result<Signature, SignError>;
-}
-
-//----------- GenerateParams -------------------------------------------------
-
-/// Parameters for generating a secret key.
-#[derive(Clone, Debug, PartialEq, Eq)]
-pub enum GenerateParams {
-    /// Generate an RSA/SHA-256 keypair.
-    RsaSha256 {
-        /// The number of bits in the public modulus.
-        ///
-        /// A ~3000-bit key corresponds to a 128-bit security level.  However,
-        /// RSA is mostly used with 2048-bit keys.  Some backends (like Ring)
-        /// do not support smaller key sizes than that.
-        ///
-        /// For more information about security levels, see [NIST SP 800-57
-        /// part 1 revision 5], page 54, table 2.
-        ///
-        /// [NIST SP 800-57 part 1 revision 5]: https://nvlpubs.nist.gov/nistpubs/SpecialPublications/NIST.SP.800-57pt1r5.pdf
-        bits: u32,
-    },
-
-    /// Generate an ECDSA P-256/SHA-256 keypair.
-    EcdsaP256Sha256,
-
-    /// Generate an ECDSA P-384/SHA-384 keypair.
-    EcdsaP384Sha384,
-
-    /// Generate an Ed25519 keypair.
-    Ed25519,
-
-    /// An Ed448 keypair.
-    Ed448,
-}
-
-//--- Inspection
-
-impl GenerateParams {
-    /// The algorithm of the generated key.
-    pub fn algorithm(&self) -> SecAlg {
-        match self {
-            Self::RsaSha256 { .. } => SecAlg::RSASHA256,
-            Self::EcdsaP256Sha256 => SecAlg::ECDSAP256SHA256,
-            Self::EcdsaP384Sha384 => SecAlg::ECDSAP384SHA384,
-            Self::Ed25519 => SecAlg::ED25519,
-            Self::Ed448 => SecAlg::ED448,
-        }
-    }
-}
-
-//============ Error Types ===================================================
-
-//----------- SignError ------------------------------------------------------
-
-/// A signature failure.
-///
-/// In case such an error occurs, callers should stop using the key pair they
-/// attempted to sign with.  If such an error occurs with every key pair they
-/// have available, or if such an error occurs with a freshly-generated key
-/// pair, they should use a different cryptographic implementation.  If that
-/// is not possible, they must forego signing entirely.
-///
-/// # Failure Cases
-///
-/// Signing should be an infallible process.  There are three considerable
-/// failure cases for it:
-///
-/// - The secret key was invalid (e.g. its parameters were inconsistent).
-///
-///   Such a failure would mean that all future signing (with this key) will
-///   also fail.  In any case, the implementations provided by this crate try
-///   to verify the key (e.g. by checking the consistency of the private and
-///   public components) before any signing occurs, largely ruling this class
-///   of errors out.
-///
-/// - Not enough randomness could be obtained.  This applies to signature
-///   algorithms which use randomization (e.g. RSA and ECDSA).
-///
-///   On the vast majority of platforms, randomness can always be obtained.
-///   The [`getrandom` crate documentation][getrandom] notes:
-///
-///   > If an error does occur, then it is likely that it will occur on every
-///   > call to getrandom, hence after the first successful call one can be
-///   > reasonably confident that no errors will occur.
-///
-///   [getrandom]: https://docs.rs/getrandom
-///
-///   Thus, in case such a failure occurs, all future signing will probably
-///   also fail.
-///
-/// - Not enough memory could be allocated.
-///
-///   Signature algorithms have a small memory overhead, so an out-of-memory
-///   condition means that the program is nearly out of allocatable space.
-///
-///   Callers who do not expect allocations to fail (i.e. who are using the
-///   standard memory allocation routines, not their `try_` variants) will
-///   likely panic shortly after such an error.
-///
-///   Callers who are aware of their memory usage will likely restrict it far
-///   before they get to this point.  Systems running at near-maximum load
-///   tend to quickly become unresponsive and staggeringly slow.  If memory
-///   usage is an important consideration, programs will likely cap it before
-///   the system reaches e.g. 90% memory use.
-///
-///   As such, memory allocation failure should never really occur.  It is far
-///   more likely that one of the other errors has occurred.
-///
-/// It may be reasonable to panic in any such situation, since each kind of
-/// error is essentially unrecoverable.  However, applications where signing
-/// is an optional step, or where crashing is prohibited, may wish to recover
-/// from such an error differently (e.g. by foregoing signatures or informing
-/// an operator).
-#[derive(Clone, Debug)]
-pub struct SignError;
-
-impl fmt::Display for SignError {
-    fn fmt(&self, f: &mut fmt::Formatter<'_>) -> fmt::Result {
-        f.write_str("could not create a cryptographic signature")
-    }
-}
-
->>>>>>> a23a5fd2
 impl std::error::Error for SignError {}