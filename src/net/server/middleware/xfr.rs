--- conflicted
+++ resolved
@@ -1402,11 +1402,6 @@
             (n("example.com"), zone_soa.clone().into()),
             (n("example.com"), Ns::new(n("example.com")).into()),
             (n("example.com"), A::new(p("192.0.2.1")).into()),
-<<<<<<< HEAD
-            (n("example.com"), A::new(p("127.0.0.1")).into()),
-            (n("example.com"), A::new(p("192.0.2.1")).into()),
-=======
->>>>>>> 1071c53b
             (n("example.com"), Aaaa::new(p("2001:db8::3")).into()),
             (n("www.example.com"), Cname::new(n("example.com")).into()),
             (n("mail.example.com"), Mx::new(10, n("example.com")).into()),
