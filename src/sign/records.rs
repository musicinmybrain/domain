--- conflicted
+++ resolved
@@ -359,13 +359,10 @@
             }
 
             let mut bitmap = RtypeBitmap::<Octets>::builder();
-<<<<<<< HEAD
-=======
             // RFC 4035 section 2.3:
             //  "The type bitmap of every NSEC resource record in a signed
             //   zone MUST indicate the presence of both the NSEC record
             //   itself and its corresponding RRSIG record."
->>>>>>> e1c1db8e
             bitmap.add(Rtype::RRSIG).unwrap();
             if assume_dnskeys_will_be_added && family.owner() == &apex_owner {
                 // Assume there's gonna be a DNSKEY.
