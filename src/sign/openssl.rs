--- conflicted
+++ resolved
@@ -11,17 +11,10 @@
 
 use crate::{
     base::iana::SecAlg,
-<<<<<<< HEAD
-    validate::{PublicKey, RsaPublicKey, Signature},
-};
-
-use super::{generic, Sign};
-=======
     validate::{RawPublicKey, RsaPublicKey, Signature},
 };
 
 use super::{generic, SignRaw};
->>>>>>> 2556e2aa
 
 /// A key pair backed by OpenSSL.
 pub struct SecretKey {
@@ -40,11 +33,7 @@
     /// Panics if OpenSSL fails or if memory could not be allocated.
     pub fn from_generic(
         secret: &generic::SecretKey,
-<<<<<<< HEAD
-        public: &PublicKey,
-=======
         public: &RawPublicKey,
->>>>>>> 2556e2aa
     ) -> Result<Self, FromGenericError> {
         fn num(slice: &[u8]) -> BigNum {
             let mut v = BigNum::new_secure().unwrap();
@@ -53,14 +42,10 @@
         }
 
         let pkey = match (secret, public) {
-<<<<<<< HEAD
-            (generic::SecretKey::RsaSha256(s), PublicKey::RsaSha256(p)) => {
-=======
             (
                 generic::SecretKey::RsaSha256(s),
                 RawPublicKey::RsaSha256(p),
             ) => {
->>>>>>> 2556e2aa
                 // Ensure that the public and private key match.
                 if p != &RsaPublicKey::from(s) {
                     return Err(FromGenericError::InvalidKey);
@@ -88,11 +73,7 @@
 
             (
                 generic::SecretKey::EcdsaP256Sha256(s),
-<<<<<<< HEAD
-                PublicKey::EcdsaP256Sha256(p),
-=======
                 RawPublicKey::EcdsaP256Sha256(p),
->>>>>>> 2556e2aa
             ) => {
                 use openssl::{bn, ec, nid};
 
@@ -110,11 +91,7 @@
 
             (
                 generic::SecretKey::EcdsaP384Sha384(s),
-<<<<<<< HEAD
-                PublicKey::EcdsaP384Sha384(p),
-=======
                 RawPublicKey::EcdsaP384Sha384(p),
->>>>>>> 2556e2aa
             ) => {
                 use openssl::{bn, ec, nid};
 
@@ -130,11 +107,7 @@
                 PKey::from_ec_key(k).unwrap()
             }
 
-<<<<<<< HEAD
-            (generic::SecretKey::Ed25519(s), PublicKey::Ed25519(p)) => {
-=======
             (generic::SecretKey::Ed25519(s), RawPublicKey::Ed25519(p)) => {
->>>>>>> 2556e2aa
                 use openssl::memcmp;
 
                 let id = pkey::Id::ED25519;
@@ -147,11 +120,7 @@
                 }
             }
 
-<<<<<<< HEAD
-            (generic::SecretKey::Ed448(s), PublicKey::Ed448(p)) => {
-=======
             (generic::SecretKey::Ed448(s), RawPublicKey::Ed448(p)) => {
->>>>>>> 2556e2aa
                 use openssl::memcmp;
 
                 let id = pkey::Id::ED448;
@@ -218,28 +187,16 @@
     }
 }
 
-<<<<<<< HEAD
-impl Sign for SecretKey {
-=======
 impl SignRaw for SecretKey {
->>>>>>> 2556e2aa
     fn algorithm(&self) -> SecAlg {
         self.algorithm
     }
 
-<<<<<<< HEAD
-    fn public_key(&self) -> PublicKey {
-        match self.algorithm {
-            SecAlg::RSASHA256 => {
-                let key = self.pkey.rsa().unwrap();
-                PublicKey::RsaSha256(RsaPublicKey {
-=======
     fn raw_public_key(&self) -> RawPublicKey {
         match self.algorithm {
             SecAlg::RSASHA256 => {
                 let key = self.pkey.rsa().unwrap();
                 RawPublicKey::RsaSha256(RsaPublicKey {
->>>>>>> 2556e2aa
                     n: key.n().to_vec().into(),
                     e: key.e().to_vec().into(),
                 })
@@ -252,11 +209,7 @@
                     .public_key()
                     .to_bytes(key.group(), form, &mut ctx)
                     .unwrap();
-<<<<<<< HEAD
-                PublicKey::EcdsaP256Sha256(key.try_into().unwrap())
-=======
                 RawPublicKey::EcdsaP256Sha256(key.try_into().unwrap())
->>>>>>> 2556e2aa
             }
             SecAlg::ECDSAP384SHA384 => {
                 let key = self.pkey.ec_key().unwrap();
@@ -266,17 +219,6 @@
                     .public_key()
                     .to_bytes(key.group(), form, &mut ctx)
                     .unwrap();
-<<<<<<< HEAD
-                PublicKey::EcdsaP384Sha384(key.try_into().unwrap())
-            }
-            SecAlg::ED25519 => {
-                let key = self.pkey.raw_public_key().unwrap();
-                PublicKey::Ed25519(key.try_into().unwrap())
-            }
-            SecAlg::ED448 => {
-                let key = self.pkey.raw_public_key().unwrap();
-                PublicKey::Ed448(key.try_into().unwrap())
-=======
                 RawPublicKey::EcdsaP384Sha384(key.try_into().unwrap())
             }
             SecAlg::ED25519 => {
@@ -286,17 +228,12 @@
             SecAlg::ED448 => {
                 let key = self.pkey.raw_public_key().unwrap();
                 RawPublicKey::Ed448(key.try_into().unwrap())
->>>>>>> 2556e2aa
             }
             _ => unreachable!(),
         }
     }
 
-<<<<<<< HEAD
-    fn sign(&self, data: &[u8]) -> Signature {
-=======
     fn sign_raw(&self, data: &[u8]) -> Signature {
->>>>>>> 2556e2aa
         use openssl::hash::MessageDigest;
         use openssl::sign::Signer;
 
@@ -413,13 +350,8 @@
 
     use crate::{
         base::iana::SecAlg,
-<<<<<<< HEAD
-        sign::{generic, Sign},
-        validate::PublicKey,
-=======
         sign::{generic, SignRaw},
         validate::RawPublicKey,
->>>>>>> 2556e2aa
     };
 
     use super::SecretKey;
@@ -444,11 +376,7 @@
         for &(algorithm, _) in KEYS {
             let key = super::generate(algorithm).unwrap();
             let gen_key = key.to_generic();
-<<<<<<< HEAD
-            let pub_key = key.public_key();
-=======
             let pub_key = key.raw_public_key();
->>>>>>> 2556e2aa
             let equiv = SecretKey::from_generic(&gen_key, &pub_key).unwrap();
             assert!(key.pkey.public_eq(&equiv.pkey));
         }
@@ -461,11 +389,7 @@
 
             let path = format!("test-data/dnssec-keys/K{}.key", name);
             let data = std::fs::read_to_string(path).unwrap();
-<<<<<<< HEAD
-            let pub_key = PublicKey::from_dnskey_text(&data).unwrap();
-=======
             let pub_key = RawPublicKey::parse_dnskey_text(&data).unwrap();
->>>>>>> 2556e2aa
 
             let path = format!("test-data/dnssec-keys/K{}.private", name);
             let data = std::fs::read_to_string(path).unwrap();
@@ -494,19 +418,11 @@
 
             let path = format!("test-data/dnssec-keys/K{}.key", name);
             let data = std::fs::read_to_string(path).unwrap();
-<<<<<<< HEAD
-            let pub_key = PublicKey::from_dnskey_text(&data).unwrap();
+            let pub_key = RawPublicKey::parse_dnskey_text(&data).unwrap();
 
             let key = SecretKey::from_generic(&gen_key, &pub_key).unwrap();
 
-            assert_eq!(key.public_key(), pub_key);
-=======
-            let pub_key = RawPublicKey::parse_dnskey_text(&data).unwrap();
-
-            let key = SecretKey::from_generic(&gen_key, &pub_key).unwrap();
-
             assert_eq!(key.raw_public_key(), pub_key);
->>>>>>> 2556e2aa
         }
     }
 
@@ -521,19 +437,11 @@
 
             let path = format!("test-data/dnssec-keys/K{}.key", name);
             let data = std::fs::read_to_string(path).unwrap();
-<<<<<<< HEAD
-            let pub_key = PublicKey::from_dnskey_text(&data).unwrap();
+            let pub_key = RawPublicKey::parse_dnskey_text(&data).unwrap();
 
             let key = SecretKey::from_generic(&gen_key, &pub_key).unwrap();
 
-            let _ = key.sign(b"Hello, World!");
-=======
-            let pub_key = RawPublicKey::parse_dnskey_text(&data).unwrap();
-
-            let key = SecretKey::from_generic(&gen_key, &pub_key).unwrap();
-
             let _ = key.sign_raw(b"Hello, World!");
->>>>>>> 2556e2aa
         }
     }
 }