--- conflicted
+++ resolved
@@ -4,39 +4,19 @@
 #![cfg_attr(docsrs, doc(cfg(feature = "ring")))]
 
 use core::fmt;
-<<<<<<< HEAD
-
-use std::boxed::Box;
-use std::fmt::Debug;
-use std::vec::Vec;
+
+use std::{boxed::Box, sync::Arc, vec::Vec};
 
 use octseq::{EmptyBuilder, OctetsBuilder, Truncate};
 use ring::digest::SHA1_FOR_LEGACY_USE_ONLY;
 use ring::signature::KeyPair;
 
-use crate::base::iana::{Nsec3HashAlg, SecAlg};
+use crate::base::iana::Nsec3HashAlg;
+use crate::base::iana::SecAlg;
 use crate::base::ToName;
 use crate::rdata::nsec3::{Nsec3Salt, OwnerHash};
 use crate::rdata::Nsec3param;
-use crate::validate::{PublicKey, RsaPublicKey, Signature};
-
-use super::{generic, Sign};
-
-/// A key pair backed by `ring`.
-pub enum SecretKey<'a> {
-    /// An RSA/SHA-256 keypair.
-    RsaSha256 {
-        key: ring::signature::RsaKeyPair,
-        rng: &'a dyn ring::rand::SecureRandom,
-=======
-use std::{boxed::Box, sync::Arc, vec::Vec};
-
-use ring::signature::KeyPair;
-
-use crate::{
-    base::iana::SecAlg,
-    validate::{RawPublicKey, RsaPublicKey, Signature},
-};
+use crate::validate::{RawPublicKey, RsaPublicKey, Signature};
 
 use super::{generic, SignRaw};
 
@@ -46,44 +26,24 @@
     RsaSha256 {
         key: ring::signature::RsaKeyPair,
         rng: Arc<dyn ring::rand::SecureRandom>,
->>>>>>> 2556e2aa
     },
 
     /// An ECDSA P-256/SHA-256 keypair.
     EcdsaP256Sha256 {
         key: ring::signature::EcdsaKeyPair,
-<<<<<<< HEAD
-        rng: &'a dyn ring::rand::SecureRandom,
-=======
         rng: Arc<dyn ring::rand::SecureRandom>,
->>>>>>> 2556e2aa
     },
 
     /// An ECDSA P-384/SHA-384 keypair.
     EcdsaP384Sha384 {
         key: ring::signature::EcdsaKeyPair,
-<<<<<<< HEAD
-        rng: &'a dyn ring::rand::SecureRandom,
-=======
         rng: Arc<dyn ring::rand::SecureRandom>,
->>>>>>> 2556e2aa
     },
 
     /// An Ed25519 keypair.
     Ed25519(ring::signature::Ed25519KeyPair),
 }
 
-<<<<<<< HEAD
-impl<'a> SecretKey<'a> {
-    /// Use a generic keypair with `ring`.
-    pub fn from_generic(
-        secret: &generic::SecretKey,
-        public: &PublicKey,
-        rng: &'a dyn ring::rand::SecureRandom,
-    ) -> Result<Self, FromGenericError> {
-        match (secret, public) {
-            (generic::SecretKey::RsaSha256(s), PublicKey::RsaSha256(p)) => {
-=======
 impl SecretKey {
     /// Use a generic keypair with `ring`.
     pub fn from_generic(
@@ -96,7 +56,6 @@
                 generic::SecretKey::RsaSha256(s),
                 RawPublicKey::RsaSha256(p),
             ) => {
->>>>>>> 2556e2aa
                 // Ensure that the public and private key match.
                 if p != &RsaPublicKey::from(s) {
                     return Err(FromGenericError::InvalidKey);
@@ -121,47 +80,27 @@
 
             (
                 generic::SecretKey::EcdsaP256Sha256(s),
-<<<<<<< HEAD
-                PublicKey::EcdsaP256Sha256(p),
-            ) => {
-                let alg = &ring::signature::ECDSA_P256_SHA256_FIXED_SIGNING;
-                ring::signature::EcdsaKeyPair::from_private_key_and_public_key(
-                        alg, s.as_slice(), p.as_slice(), rng)
-=======
                 RawPublicKey::EcdsaP256Sha256(p),
             ) => {
                 let alg = &ring::signature::ECDSA_P256_SHA256_FIXED_SIGNING;
                 ring::signature::EcdsaKeyPair::from_private_key_and_public_key(
                         alg, s.as_slice(), p.as_slice(), &*rng)
->>>>>>> 2556e2aa
                     .map_err(|_| FromGenericError::InvalidKey)
                     .map(|key| Self::EcdsaP256Sha256 { key, rng })
             }
 
             (
                 generic::SecretKey::EcdsaP384Sha384(s),
-<<<<<<< HEAD
-                PublicKey::EcdsaP384Sha384(p),
-            ) => {
-                let alg = &ring::signature::ECDSA_P384_SHA384_FIXED_SIGNING;
-                ring::signature::EcdsaKeyPair::from_private_key_and_public_key(
-                        alg, s.as_slice(), p.as_slice(), rng)
-=======
                 RawPublicKey::EcdsaP384Sha384(p),
             ) => {
                 let alg = &ring::signature::ECDSA_P384_SHA384_FIXED_SIGNING;
                 ring::signature::EcdsaKeyPair::from_private_key_and_public_key(
                         alg, s.as_slice(), p.as_slice(), &*rng)
->>>>>>> 2556e2aa
                     .map_err(|_| FromGenericError::InvalidKey)
                     .map(|key| Self::EcdsaP384Sha384 { key, rng })
             }
 
-<<<<<<< HEAD
-            (generic::SecretKey::Ed25519(s), PublicKey::Ed25519(p)) => {
-=======
             (generic::SecretKey::Ed25519(s), RawPublicKey::Ed25519(p)) => {
->>>>>>> 2556e2aa
                 ring::signature::Ed25519KeyPair::from_seed_and_public_key(
                     s.as_slice(),
                     p.as_slice(),
@@ -170,11 +109,7 @@
                 .map(Self::Ed25519)
             }
 
-<<<<<<< HEAD
-            (generic::SecretKey::Ed448(_), PublicKey::Ed448(_)) => {
-=======
             (generic::SecretKey::Ed448(_), RawPublicKey::Ed448(_)) => {
->>>>>>> 2556e2aa
                 Err(FromGenericError::UnsupportedAlgorithm)
             }
 
@@ -203,11 +138,7 @@
     }
 }
 
-<<<<<<< HEAD
-impl<'a> Sign for SecretKey<'a> {
-=======
 impl SignRaw for SecretKey {
->>>>>>> 2556e2aa
     fn algorithm(&self) -> SecAlg {
         match self {
             Self::RsaSha256 { .. } => SecAlg::RSASHA256,
@@ -217,20 +148,12 @@
         }
     }
 
-<<<<<<< HEAD
-    fn public_key(&self) -> PublicKey {
-=======
     fn raw_public_key(&self) -> RawPublicKey {
->>>>>>> 2556e2aa
         match self {
             Self::RsaSha256 { key, rng: _ } => {
                 let components: ring::rsa::PublicKeyComponents<Vec<u8>> =
                     key.public().into();
-<<<<<<< HEAD
-                PublicKey::RsaSha256(RsaPublicKey {
-=======
                 RawPublicKey::RsaSha256(RsaPublicKey {
->>>>>>> 2556e2aa
                     n: components.n.into(),
                     e: components.e.into(),
                 })
@@ -239,64 +162,28 @@
             Self::EcdsaP256Sha256 { key, rng: _ } => {
                 let key = key.public_key().as_ref();
                 let key = Box::<[u8]>::from(key);
-<<<<<<< HEAD
-                PublicKey::EcdsaP256Sha256(key.try_into().unwrap())
-=======
                 RawPublicKey::EcdsaP256Sha256(key.try_into().unwrap())
->>>>>>> 2556e2aa
             }
 
             Self::EcdsaP384Sha384 { key, rng: _ } => {
                 let key = key.public_key().as_ref();
                 let key = Box::<[u8]>::from(key);
-<<<<<<< HEAD
-                PublicKey::EcdsaP384Sha384(key.try_into().unwrap())
-=======
                 RawPublicKey::EcdsaP384Sha384(key.try_into().unwrap())
->>>>>>> 2556e2aa
             }
 
             Self::Ed25519(key) => {
                 let key = key.public_key().as_ref();
                 let key = Box::<[u8]>::from(key);
-<<<<<<< HEAD
-                PublicKey::Ed25519(key.try_into().unwrap())
-            }
-        }
-    }
-
-    fn sign(&self, data: &[u8]) -> Signature {
-=======
                 RawPublicKey::Ed25519(key.try_into().unwrap())
             }
         }
     }
 
     fn sign_raw(&self, data: &[u8]) -> Signature {
->>>>>>> 2556e2aa
         match self {
             Self::RsaSha256 { key, rng } => {
                 let mut buf = vec![0u8; key.public().modulus_len()];
                 let pad = &ring::signature::RSA_PKCS1_SHA256;
-<<<<<<< HEAD
-                key.sign(pad, *rng, data, &mut buf)
-                    .expect("random generators do not fail");
-                Signature::RsaSha256(buf.into_boxed_slice())
-            }
-            Self::EcdsaP256Sha256 { key, rng } => {
-                let mut buf = Box::new([0u8; 64]);
-                buf.copy_from_slice(
-                    key.sign(*rng, data)
-                        .expect("random generators do not fail")
-                        .as_ref(),
-                );
-                Signature::EcdsaP256Sha256(buf)
-            }
-            Self::EcdsaP384Sha384 { key, rng } => {
-                let mut buf = Box::new([0u8; 96]);
-                buf.copy_from_slice(
-                    key.sign(*rng, data)
-=======
                 key.sign(pad, &**rng, data, &mut buf)
                     .expect("random generators do not fail");
                 Signature::RsaSha256(buf.into_boxed_slice())
@@ -314,7 +201,6 @@
                 let mut buf = Box::new([0u8; 96]);
                 buf.copy_from_slice(
                     key.sign(&**rng, data)
->>>>>>> 2556e2aa
                         .expect("random generators do not fail")
                         .as_ref(),
                 );
@@ -329,7 +215,6 @@
     }
 }
 
-<<<<<<< HEAD
 //------------ Nsec3HashError -------------------------------------------------
 
 /// An error when creating an NSEC3 hash.
@@ -447,47 +332,15 @@
 
 #[cfg(test)]
 mod tests {
-    use crate::{
-        base::iana::SecAlg,
-        sign::{generic, Sign},
-        validate::PublicKey,
-    };
-
-    use super::SecretKey;
-
-    const KEYS: &[(SecAlg, u16)] =
-        &[(SecAlg::RSASHA256, 27096), (SecAlg::ED25519, 43769)];
-
-    #[test]
-    fn public_key() {
-        for &(algorithm, key_tag) in KEYS {
-            let name = format!("test.+{:03}+{}", algorithm.to_int(), key_tag);
-            let rng = ring::rand::SystemRandom::new();
-
-            let path = format!("test-data/dnssec-keys/K{}.private", name);
-            let data = std::fs::read_to_string(path).unwrap();
-            let gen_key = generic::SecretKey::parse_from_bind(&data).unwrap();
-
-            let path = format!("test-data/dnssec-keys/K{}.key", name);
-            let data = std::fs::read_to_string(path).unwrap();
-            let pub_key = PublicKey::from_dnskey_text(&data).unwrap();
-
-            let key =
-                SecretKey::from_generic(&gen_key, &pub_key, &rng).unwrap();
-
-            assert_eq!(key.public_key(), pub_key);
-=======
-#[cfg(test)]
-mod tests {
     use std::sync::Arc;
 
     use crate::{
         base::iana::SecAlg,
         sign::{generic, SignRaw},
-        validate::RawPublicKey,
     };
 
     use super::SecretKey;
+    use crate::validate::RawPublicKey;
 
     const KEYS: &[(SecAlg, u16)] =
         &[(SecAlg::RSASHA256, 27096), (SecAlg::ED25519, 43769)];
@@ -510,7 +363,6 @@
                 SecretKey::from_generic(&gen_key, &pub_key, rng).unwrap();
 
             assert_eq!(key.raw_public_key(), pub_key);
->>>>>>> 2556e2aa
         }
     }
 
@@ -518,11 +370,7 @@
     fn sign() {
         for &(algorithm, key_tag) in KEYS {
             let name = format!("test.+{:03}+{}", algorithm.to_int(), key_tag);
-<<<<<<< HEAD
-            let rng = ring::rand::SystemRandom::new();
-=======
             let rng = Arc::new(ring::rand::SystemRandom::new());
->>>>>>> 2556e2aa
 
             let path = format!("test-data/dnssec-keys/K{}.private", name);
             let data = std::fs::read_to_string(path).unwrap();
@@ -530,21 +378,12 @@
 
             let path = format!("test-data/dnssec-keys/K{}.key", name);
             let data = std::fs::read_to_string(path).unwrap();
-<<<<<<< HEAD
-            let pub_key = PublicKey::from_dnskey_text(&data).unwrap();
-
-            let key =
-                SecretKey::from_generic(&gen_key, &pub_key, &rng).unwrap();
-
-            let _ = key.sign(b"Hello, World!");
-=======
             let pub_key = RawPublicKey::parse_dnskey_text(&data).unwrap();
 
             let key =
                 SecretKey::from_generic(&gen_key, &pub_key, rng).unwrap();
 
             let _ = key.sign_raw(b"Hello, World!");
->>>>>>> 2556e2aa
         }
     }
 }