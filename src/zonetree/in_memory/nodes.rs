--- conflicted
+++ resolved
@@ -1,10 +1,5 @@
 //! The resource record tree nodes of an in-memory zone.
 
-<<<<<<< HEAD
-use core::any::Any;
-
-=======
->>>>>>> b432dc9a
 use std::boxed::Box;
 use std::collections::{hash_map, HashMap};
 use std::future::Future;
