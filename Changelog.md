# Change Log

## Unreleased next version

Breaking changes

New

* Added an optional push size limit to `MessageBuilder`. ([#348])
* Added `FromStr` impls for `Rcode` and `OptRcode`. ([#357])
* Added `OptRcode::is_ext` to check if the code is an extended code.
  ([#358])
<<<<<<< HEAD
=======
* Added `Rtype::is_glue` to check if the Rtype may be used as glue. ([#363])
>>>>>>> c6ec451d

Bug fixes

* Fixed a mistake in the tsig module while calculating the start of
  the TSIG record when there were other records in the additional section,
  causing the TSIG code to fail if OPT records were in use. ([#333])
* Fixed the mnemonic for the `NOTAUTH` rcode – it was `NOAUTH`. ([#360])

Unstable features

* New unstable feature `unstable-validator` that adds a DNSSEC validator.
  ([#328])
* `unstable-client-transport`:
  * Fixed an issue with slow responses in the
    `multi_stream` transport by not waiting in the first iteration if an
    underlying stream reports its connection being closed. ([#338])
  * Added an option called idle_timeout to stream that allows a TCP or
    TLS connection to stay open even if no TcpKeepalive option is received
    from the server. ([#341])
  * Fixed an off-by-one error in Dgram client retry count checking. ([#354])
* `unstable-server-transport`
  * The `CookiesMiddlewareProcessor` now allows requests with invalid
    cookies to proceed if they are authenticated or not required to
    authenticate. ([#336])
  * Improved zonefile parsing error messages. ([#362]). 
  * `TryFrom<inplace::Zonefile> for Zonefile` now returns the set of
    errors instead of logging and ignoring them. ([#362])
  * Allow both glue (A/AAAA) and zone cuts at the same owner when zone
    parsing. ([#363])

Other changes

[#328]: https://github.com/NLnetLabs/domain/pull/328
[#333]: https://github.com/NLnetLabs/domain/pull/333
[#336]: https://github.com/NLnetLabs/domain/pull/336
[#338]: https://github.com/NLnetLabs/domain/pull/338
[#341]: https://github.com/NLnetLabs/domain/pull/341
[#348]: https://github.com/NLnetLabs/domain/pull/348
[#357]: https://github.com/NLnetLabs/domain/pull/357
[#358]: https://github.com/NLnetLabs/domain/pull/358
[#360]: https://github.com/NLnetLabs/domain/pull/360

## 0.10.1

Release 2024-06-03.

New

* Allow AllRecordData’s parsing impls to accept an unsized [u8] as the
  source octets. ([#310] by [@xofyarg])
* Made `sign::records::FamilyName` public. ([#312] by [@achow101])
* Added an impl of `FromStr` for `Question`. ([#317])

Bug fixes

* Accept an empty record type bitmap when scanning NSEC/NSEC3 data.
  ([#310] by [@xofyarg])
* Fix serialization of ProtoRrsig to conform with RFC 4034. ([#313 by
  [@achow101])
* Add `?Sized` bounds to `Message::is_answer` and `ParsedRecord::to_record`.
  ([#318] by [@xofyarg], [#325] by [@hunts])
* Bring back `MessageBuilder::as_target`. ([#318] by [@xofyarg])
* Bring back `impl FreezeBuilder for StaticCompressor`. ([#318] by [@xofyarg])
* `sign::records::RecordsIter::skip_before` now stops at the first name in
  zone even if the apex itself doesn’t appear. ([#314] by [@achow101])
* Fix a counting error in `SliceLabelsIter::next` that broke compression
  via `StaticCompressor`. ([#321] by [@hunts])

Unstable features

* New unstable feature `unstable-stelline` for the Stelline testing
  framework as a “normal” module of _domain._ ([#315])
* Renamed the domain name types in `zonetree` from `Dname` to `Name`.
  ([#308])

Other changes

* The minimum Rust version is now 1.78. ([#320])

[#308]: https://github.com/NLnetLabs/domain/pull/308
[#310]: https://github.com/NLnetLabs/domain/pull/310
[#312]: https://github.com/NLnetLabs/domain/pull/312
[#314]: https://github.com/NLnetLabs/domain/pull/314
[#315]: https://github.com/NLnetLabs/domain/pull/315
[#317]: https://github.com/NLnetLabs/domain/pull/317
[#318]: https://github.com/NLnetLabs/domain/pull/318
[#320]: https://github.com/NLnetLabs/domain/pull/320
[#321]: https://github.com/NLnetLabs/domain/pull/321
[#325]: https://github.com/NLnetLabs/domain/pull/325
[@achow101]: https://github.com/achow101
[@hunts]: https://github.com/hunts
[@xofyarg]: https://github.com/xofyarg

## 0.10.0

Released 2024-04-30.

Breaking changes

* All types and functions referring to domain names have been changed from
  using the term “dname” to just “name.” For instance, `Dname` has become
  `Name`, `ToDname` has become `ToName`, and `ToDname::to_dname` has become
  `ToName::to_name`. ([#290])
* The `ToName` and `ToRelativeName` traits have been changed to have a
  pair of methods a la `try_to_name` and `to_name` for octets builders
  with limited and unlimited buffers, reflecting the pattern used
  elsewhere. ([#285])
* The types for IANA-registered parameters in `base::iana` have been
  changed from enums to a newtypes around their underlying integer type
  and associated constants for the registered values. (This was really
  always the better way to structure this.) ([#276], [#298])
* The `Txt` record data type now rejects empty record data as invalid. As
  a consequence `TxtBuilder` converts an empty builder into TXT record
  data consisting of one empty character string which requires
  `TxtBuilder::finish` to be able to return an error. ([#267])
* `Txt` record data serialization has been redesigned. It now serialized as
  a sequence of character strings. It also deserializes from such a sequence.
  If supported by the format, it alternatively deserializes from a string that
  is broken up into 255 octet chunks if necessary. ([#268])
* The text formatting for `CharStr` has been redesigned. The `Display`
  impl now uses a modified version of the representation format that
  doesn’t escape white space but also doesn’t enclose the string in
  quotes. Methods for explicitly formatting in quoted and unquoted
  presentation format are provided. ([#270])
* The `validate::RrsigExt` trait now accepts anything that impls
  `AsRef<Record<..>>` to allow the use of smart pointers. ([#288] by
  [@hunts])
* The stub resolver now uses the new client transports. This doesn’t change
  how it is used but does change how it queries the configured servers.
  ([#215])
* The sub resolver’s server configuration `Transport` type has been
  changed to be either `Transport::UdpTcp` for trying UDP and if that
  leads to a truncated answer try TCP and `Transport::Tcp` for only trying
  TCP. The stub resolver uses these accordingly now ([#296])
* Many error types have been changed from enums to structs that hide
  internal error details. Enums have been kept for errors where
  distinguishing variants might be meaningful for dealing with the error.
  ([#277])
* Renamed `Dnskey::is_zsk` to `is_zone_key`. ([#292])
* Split RRSIG timestamp handling from `Serial` into a new type
  `rdata::dnssec::Timestamp`. ([#294])
* Upgraded `octseq` to 0.5. ([#257])
* The minimum Rust version is now 1.70. ([#304])

New

* Add impls for `AsRef<RelativeDname<[u8]>>` and `Borrow<RelativeDname<[u8]>>`
  to `RelativeDname<_>`. ([#251] by [@torin-carey])
* Added `name::Chain::fmt_with_dots` to format an absolute chained name
  with a final dot. ([#253])
* Added a new `ParseAnyRecordData` trait for record data types that can
  parse any type of record data. ([#256])
* Added implementations of `OctetsFrom` and `Debug` to `AllOptData` and
  the specific options types that didn’t have them yet. ([#257])
* Added missing ordering impls to `ZoneRecordData`, `AllRecordData`,
  `Opt`, and `SvcbRdata`. ([#293])
* Added `Name::reverse_from_addr` that creates a domain name for the
  reverse lookup of an IP address. ([#289])
* Added `OptBuilder::clone_from` to replace the OPT record with the
  content of another OPT record. ([#299])
* Added `Message::for_slice_ref` that returns a `Message<&[u8]>`. ([#300])

Bug fixes

* Fixed the display implementation of `name::Chain<_, _>`. ([#253])
* Fixed the display implementation of `rdata::Txt<..>`. It now displays
  each embedded character string separately in quoted form. ([#259])
* Fixed the extended part returned by `OptRcode::to_parts` (it was shifted
  by 4 bits too many) and return all 12 bits for the `Int` variant in
  `OptRcode::to_int`. ([#258])
* Fixed a bug in the `inplace` zonefile parser that made it reject
  character string of length 255. ([#284])

Unstable features

* Added the module `net::client` with experimental support for client
  message transport, i.e., sending of requests and receiving responses
  as well as caching of responses.
  This is gated by the `unstable-client-transport` feature. ([#215],[#275])
* Added the module `net::server` with experimental support for server
  transports, processing requests through a middleware chain and a service
  trait.
  This is gated by the `unstable-server-transport` feature. ([#274])
* Added the module `zonetree` providing basic traits representing a
  collection of zones and their data. The `zonetree::in_memory` module 
  provides an in-memory implementation. The `zonetree::parsed` module
  provides a way to classify RRsets before inserting them into a tree.
  This is gated by the `unstable-zonetree` feature. ([#286])


[#215]: https://github.com/NLnetLabs/domain/pull/215
[#251]: https://github.com/NLnetLabs/domain/pull/251
[#253]: https://github.com/NLnetLabs/domain/pull/253
[#256]: https://github.com/NLnetLabs/domain/pull/256
[#257]: https://github.com/NLnetLabs/domain/pull/257
[#258]: https://github.com/NLnetLabs/domain/pull/258
[#259]: https://github.com/NLnetLabs/domain/pull/259
[#267]: https://github.com/NLnetLabs/domain/pull/267
[#268]: https://github.com/NLnetLabs/domain/pull/268
[#270]: https://github.com/NLnetLabs/domain/pull/270
[#274]: https://github.com/NLnetLabs/domain/pull/274
[#275]: https://github.com/NLnetLabs/domain/pull/275
[#276]: https://github.com/NLnetLabs/domain/pull/276
[#277]: https://github.com/NLnetLabs/domain/pull/277
[#284]: https://github.com/NLnetLabs/domain/pull/284
[#285]: https://github.com/NLnetLabs/domain/pull/285
[#286]: https://github.com/NLnetLabs/domain/pull/286
[#288]: https://github.com/NLnetLabs/domain/pull/288
[#289]: https://github.com/NLnetLabs/domain/pull/289
[#290]: https://github.com/NLnetLabs/domain/pull/290
[#292]: https://github.com/NLnetLabs/domain/pull/292
[#293]: https://github.com/NLnetLabs/domain/pull/293
[#296]: https://github.com/NLnetLabs/domain/pull/296
[#298]: https://github.com/NLnetLabs/domain/pull/298
[#299]: https://github.com/NLnetLabs/domain/pull/299
[#300]: https://github.com/NLnetLabs/domain/pull/300
[#304]: https://github.com/NLnetLabs/domain/pull/304
[@torin-carey]: https://github.com/torin-carey
[@hunts]: https://github.com/hunts


## 0.9.3

Released 2023-12-29.

Bug fixes

* Fixed various issues preventing building in a no-std environment.
  ([#247] by [@dzamlo], [#248] by [@reitermarkus])

Other changes

* The `resolv` feature now depends on `futures_util` instead of `futures`,
  trimming unused dependencies from the dependency tree. ([#246] by
  [@WhyNotHugo])

[#246]: https://github.com/NLnetLabs/domain/pull/246
[#247]: https://github.com/NLnetLabs/domain/pull/246
[#248]: https://github.com/NLnetLabs/domain/pull/246
[@dzamlo]: https://github.com/dzamlo
[@reitermarkus]: https://github.com/reitermarkus
[@WhyNotHugo]: https://github.com/WhyNotHugo


## 0.9.2

Released 2023-11-16.

New

* Removed the `Sized` bound for octets types used by the `tsig` module.
  ([#241] by [@torin-carey])
* Added an impl for `AsRef<Message<[u8]>>` for any message. ([#242] by
  [@torin-carey])

Bug fixes

* Fixed in scanning absolute domain names from a zonefile that resulted
  in illegal wire data being produced. ([#240] by [@xofyarg)]

[#240]: https://github.com/NLnetLabs/domain/pull/240
[#241]: https://github.com/NLnetLabs/domain/pull/241
[#242]: https://github.com/NLnetLabs/domain/pull/242
[@torin-carey]: https://github.com/torin-carey
[@xofyarg]: https://github.com/xofyarg


## 0.9.1

Released 2023-10-27.

Bug fixes

* Added missing `?Sized` bounds to the octets type for parsing
  `ZoneRecordData` and `UnknownRecordData`. ([#237] by [@hunts])

[#237]: https://github.com/NLnetLabs/domain/pull/237
[@hunts]: https://github.com/hunts


## 0.9.0

Released 2023-09-18.

Breaking changes

* Move the `flatten_into` method for converting domain names into a
  straight, flat form into a new `FlattenInto` trait. This trait is only
  implemented for types that actually are or contain domain names. ([#216])
* Marked various methods and functions that return values without side
  effects as `#[must_use]`. ([#228] by [@WhyNotHugo])
* Changed the signature of `FoundSrvs::merge` to use a non-mut `other`.
  ([#232])
* The minimum Rust version is now 1.67. ([#235])

New

* Added support for the ZONEMD record type. ([#229] by [@xofyarg])
* Re-exported the _octseq_ crate as `dep::octseq`. ([#230])
* Added a blanket impl for mut refs to `Composer`. ([#231] by [@xofyarg])

[#216]: https://github.com/NLnetLabs/domain/pull/216
[#229]: https://github.com/NLnetLabs/domain/pull/229
[#230]: https://github.com/NLnetLabs/domain/pull/230
[#231]: https://github.com/NLnetLabs/domain/pull/231
[#232]: https://github.com/NLnetLabs/domain/pull/232
[#235]: https://github.com/NLnetLabs/domain/pull/235
[@WhyNotHugo]: https://github.com/WhyNotHugo
[@xofyarg]: https://github.com/xofyarg


## 0.8.1

Released 2023-09-18

New

* Added a new method `FoundSrvs::into_srvs` that converts the value into an
  iterator over the found SRV records without resolving them further.
  ([#174], [#214] by [@WhyNotHugo]); this was added in 0.7.2 but missing
  in 0.8.0)
* Added impl of `Borrow<Dname<[u8]>>` and `AsRef<Dname<[u8]>>` for
  `Dname<_>`. ([#219] by [@iximeow}], [#225])
* Added `Dname::fmt_with_dot` that can be used when wanting to display a
  domain name with a dot at the end. ([#210])

Bug Fixes

* Fixed trait bounds on `FoundSrvs::into_stream` to make it usable again.
  ([#174], [#214 by [@WhyNotHugo]]; this was fixed in 0.7.2 but missing in
  0.8.0)
* Fixed scanning of domain names that are just the root label. ([#210])
* Fixed `util::base64::SymbolConverter` to also include the final group in
  the output if there is padding. ([#212])

[#174]: https://github.com/NLnetLabs/domain/pull/174
[#210]: https://github.com/NLnetLabs/domain/pull/210
[#212]: https://github.com/NLnetLabs/domain/pull/212
[#214]: https://github.com/NLnetLabs/domain/pull/214
[#219]: https://github.com/NLnetLabs/domain/pull/219
[#225]: https://github.com/NLnetLabs/domain/pull/225
[@iximeow]: https://github.com/iximeow
[@WhyNotHugo]: https://github.com/WhyNotHugo


## 0.8.0

Released 2023-05-12

Breaking Changes

* The minimal required Rust version is now 1.65. ([#160])
* The `random` feature has been dropped in favour of using `rand`.
  ([#204])
* The generic octets foundation has been moved to a new crate *[octseq]*
  and completely revamped with Generic Associated Types stabilized in Rust
  1.65. This required changes all over the code but, hopefully, should
  result in relatively few changes when using the crate. ([#160])
* The range, slice, and split methods on the domain name types have changed.
  They have been merge into a single method taking ranges – except for those
  on `Dname` that require type changes. The split methods now take references
  and don’t change `self` anymore. ([#160])
* The `Parse`, `Compose`, and `Scan` traits have been demoted to mere
  extension traits for foreign types (primarily the built-in integers, so that
  you can do things like `u16::parse`). All other types now simply have
  methods matching the patterns. Where generics are necessary, dedicated
  traits have been added. E.g., there now are `ParseRecordData` and
  `ComposeRecordData` traits that are implemented by all record data types.
  ([#160])
* The `Deref` and `DerefMut` impls have been removed for most types that
  had them to follow guidance that they are exclusively for use by pointer
  types – which none of them are. `len` and `is_empty` methods have been
  added where appropriate, additional methods may be added. ([#205])
* Various functions and methods of the `tsig` module now expect the
  current time as an argument to allow use of the module in a no-std
  environment. ([#152])
* Parsing of representation format and zonefiles has been completely
  re-written. ([#142], based on work in [#109] by [Martin Fischer])
* All types that wrap an octets sequence only now allow unsized octets
  sequence types. They all have an associated function `from_slice` to
  create a reference to a value wrapping an (unsized) octets slice and
  method `for_slice` that converts a `&self` into such a reference. Where
  the latter already existed but returned a value wrapping a `&[u8]` (e.g.,
  `Dname<_>` and `Message<_>`, the return type has changed accordingly.
  ([#168])
* Removed `CharStr::from_bytes`. Use `CharStr::from_octets` instead. ([#168])
* `Message::from_octets` now returns a new error type `ShortMessage`. ([#168])
* Dropped `Deref` impls for `Dname<_>`, `RelativeDname<_>`. ([#168])
* Renamed `opt::KeyTag::new` to `opt::KeyTag::from_octets`. ([#168])
* Renamed `rdata::Txt::try_from_slice` to `build_from_slice`. ([#168])
* The `new` method of the following record data types now check whether
  the wire format representation of the record data is too long and thus
  returns a result: `Tsig<_, _>`, `Dnskey<_>`, `Rrsig<_, _>`, `Ds<_>`, 
  `Cdnskey<_>`, `Cds<_>`. ([#169])
* The `new` function for `rdata::Null<_>` has been replaced with a
  `from_octets` and `from_slice` pair. The `Deref` impl was removed. ([#169])
* The `rdata::svcb` module has been refactored to work in the same way as
  other type-length-value constructs. The names of types, methods, and
  functions have changed both to match the usual nomenclature as well as
  to match the terms used in the SVCB draft. ([#176])
* The `base::iana::SvcbParamKey` type has been renamed to `SvcParamKey`
  to match the terms used in the SVCB draft. ([#176])
* The `TcpKeepalive` option has been changed to use an `Option<u16>` as
  its data and allow for an empty option in accordance with the RFC.
  ([#185])
* Renamed the sub-modules of `rdata` that contain record data types to use a
  name derived from their content rather than their RFC number – with the
  exception of `rdata::rfc1035`. ([#189])
* Renamed the sub-modules of `base::opt` that contain option data types to
  use short-hand names rather than their RFC number. ([#190])
* TTL values are now using a newtype `base::record::Ttl` that wraps the
  raw `u32` and improves conversions. ([#202] by [@CrabNejonas])
* Changes all option data types to ensure their wire format is at most
  65,535 octets long. This requires changing the signatures of some
  creator functions. Their naming scheme and signatures are also changed
  to follow the pattern established with record data. ([#193])
* Renamed `UnknownOptData::from_octets` to `new` and return a result. ([#193])
* Completely redesigns DNS cookie options, adding support for standard server
  cookies introduced in RFC 9018. ([#193])
* Change the type of `ExtendedError`’s text to `Str<Octs>` and change the
  return type of `set_text` to `()`. ([#193])
* Changed the type `TcpKeepalive`’s content to a newtype `IdleTimeout` to
  make it easier to convert to and from durations. ([#193])
* Changes Padding to just contain the padding octets and drop `PaddingMode`.
  Instead, the methods on `OptBuilder` should be used to add padding. ([#193])

New

* `Display` impls are now available for all EDNS0 options. ([#157])
* Adds a `FromStr` implementation and related functions to
  `RelativeDname`. ([#177])
* Add a `Debug` impl to `base::message::Message` so it can be unwrapped
  etc. ([#199])
* New methods `make_canonical` on `Dname` and `RelativeDname` that convert
  the name into its canonical, i.e., lowercase form. Similarly, new
  methods `ToDname::to_canonical_dname` and
  `ToRelativeDname::to_canonical_relative_dname` that produce new
  canonical names. ([#200])
* Added a `MAX_LEN` constant to various types that wrap length-limited
  octets sequences. ([#201] by [@CrabNejonas])

[#109]: https://github.com/NLnetLabs/domain/pull/109
[#142]: https://github.com/NLnetLabs/domain/pull/142
[#152]: https://github.com/NLnetLabs/domain/pull/152
[#157]: https://github.com/NLnetLabs/domain/pull/157
[#160]: https://github.com/NLnetLabs/domain/pull/160
[#168]: https://github.com/NLnetLabs/domain/pull/168
[#169]: https://github.com/NLnetLabs/domain/pull/169
[#176]: https://github.com/NLnetLabs/domain/pull/176
[#177]: https://github.com/NLnetLabs/domain/pull/177
[#185]: https://github.com/NLnetLabs/domain/pull/185
[#189]: https://github.com/NLnetLabs/domain/pull/189
[#190]: https://github.com/NLnetLabs/domain/pull/190
[#193]: https://github.com/NLnetLabs/domain/pull/193
[#199]: https://github.com/NLnetLabs/domain/pull/199
[#200]: https://github.com/NLnetLabs/domain/pull/200
[#201]: https://github.com/NLnetLabs/domain/pull/201
[#202]: https://github.com/NLnetLabs/domain/pull/202
[#204]: https://github.com/NLnetLabs/domain/pull/204
[#205]: https://github.com/NLnetLabs/domain/pull/205
[Martin Fischer]: https://push-f.com/
[@CrabNejonas]: https://github.com/CrabNejonas
[octseq]: https://crates.io/crates/octseq


## 0.7.2

Released 2023-03-02

New

* Added a new method `FoundSrvs::into_srvs` that converts the value into an
  iterator over the found SRV records without resolving them further.
  ([#174])

Bug Fixes

* Fix trait bounds on `FoundSrvs::into_stream` to make it usable again.
  ([#174])

[#174]: https://github.com/NLnetLabs/domain/pull/174


## 0.7.1

Released 2022-10-06.

New

* Added a method `flatten_into` to record data types that  converts a
  value with a parsed (and thus possibly compressed) domain name into a one
  with a normal domain name. ([#151] by [@xofyarg])

Other Changes

* Disable default features for chrono. ([#149] by [@vavrusa])

[#149]: https://github.com/NLnetLabs/domain/pull/149
[#151]: https://github.com/NLnetLabs/domain/pull/151
[@vavrusa]: https://github.com/vavrusa
[@xofyarg]: https://github.com/xofyarg


## 0.7.0

Released 2022-09-15.

Breaking Changes

* The minimum supported Rust version is now 1.56.1. ([#128])
* The `OctetsBuilder` trait does not require `AsRef<[u8]>` and
  `AsMut<[u8]>` any more. These have been added as explicit trait bounds
  where needed. In return, `Cow<[u8]>` can now be used as an octets
  builder where `AsMut<[u8]>` is not needed. ([#130]).
* The `Display` implementation for `UncertainDname` now ends an absolute
  name with a dot to match the behaviour of the `FromStr` implementation.
  ([#116])
* The salt and hash parameters of `Nsec3` and `Nsec3Param` have been
  wrapped in newtypes. ([#116])
* Functions depending on the `rand` crate have been moved behind a new
  `random` feature as `rand` is not available on all systems, even with
  std support. The feature is, however, part of the default features.

  In particular, this means that `Header::set_random_id`,
  `MessageBuilder::request_axfr`, and `opt::rfc7830::PaddingMode::Random`
  are only available if the feature is enabled. ([#117] by @Jezza)
* `resolv::Resolver::Query` now has to be `Send`. This will allow the
  resolver to be used in async functions spawned onto a Tokio runtime.

  The stub resolver’s query struct is already Send, so no actual changes
  are necessary. However, because this changes the definition of the Resolver
  trait, this is a breaking change, anyway. ([#125])

New

* ``base::header::Flag` for easier working for the flags of a message
  header. ([#109] by [@tomaskrizek])
* `base::name::OwnedLabel` now implements `Clone` and `Copy` as well as
  `Display` and `Debug`. ([#112])
* `base::record::Record::into_owner_and_name` allows decomposing a record
  into its two parts that aren’t `Copy`. ([#114])
* Initial support for SVCB and HTTPS record types. ([#115] by [@xofyarg])
* Introduced Serde support for all relevant types. ([#116])
* The `OctetsBuilder` trait is now also implemented for mutable references
  of types that are octet builders and turn into themselves when frozen
  (i.e., `OctetsBuilder::Octets = Self`). ([#121])
* Support for [`heapless::Vec<u8, N>`] as an octets sequence via the new
  `heapless` feature. ([#122] by [@bugadani])
* The parameter types for SVCB record data now also implement `Eq`
  ([#135])

Bug Fixes

* Correctly encode and decode the address in EDNS client subnet when the
  number of bits isn’t divisible by 8. ([#101] and [#102] by [@xofyarg])
* `validate`:
  * Check for the correct public key size instead of infering if
    from the RRSIG length. ([#110] by [@vavrusa])
  * Canonalize the security algorithm before evaluation to avoid missing
    algorithm provided via the unknown integer variant. ([#127] by [@vavrusa])
* Support for no-std environments now actually works. ([#117] by @Jezza)
* Canonalize IANA types when scanning so that, e.g., `CLASS3` becomes
  `Class::Ch` instead of `Class::Int(3)`. ([#127] by [@vavrusa])
* `resolv`: Fixed generation of the domain name to be used for reverse
  IPv6 lookups. ([#131])

Other Changes

* Enable `doc_cfg` feature flag documentation for docs.rs.
  ([#104] by [Martin Fischer])

[#101]: https://github.com/NLnetLabs/domain/pull/101
[#102]: https://github.com/NLnetLabs/domain/pull/102
[#104]: https://github.com/NLnetLabs/domain/pull/104
[#109]: https://github.com/NLnetLabs/domain/pull/109
[#110]: https://github.com/NLnetLabs/domain/pull/110
[#112]: https://github.com/NLnetLabs/domain/pull/112
[#114]: https://github.com/NLnetLabs/domain/pull/114
[#115]: https://github.com/NLnetLabs/domain/pull/115
[#116]: https://github.com/NLnetLabs/domain/pull/116
[#117]: https://github.com/NLnetLabs/domain/pull/117
[#121]: https://github.com/NLnetLabs/domain/pull/121
[#122]: https://github.com/NLnetLabs/domain/pull/122
[#125]: https://github.com/NLnetLabs/domain/pull/125
[#127]: https://github.com/NLnetLabs/domain/pull/127
[#128]: https://github.com/NLnetLabs/domain/pull/128
[#130]: https://github.com/NLnetLabs/domain/pull/130
[#131]: https://github.com/NLnetLabs/domain/pull/131
[#135]: https://github.com/NLnetLabs/domain/pull/135
[@bugadani]: https://github.com/bugadani
[@Jezza]: https://github.com/Jezza
[@tomaskrizek]: https://github.com/tomaskrizek
[@vavrusa]: https://github.com/vavrusa
[@xofyarg]: https://github.com/xofyarg
[Martin Fischer]: https://push-f.com/


## 0.6.1

Released 2021-03-31.

This release is a maintenance release only in order to show the complete
documentation on docs.rs.

Other Changes

* Enables all features when building for doc.rs. ([#99])

[#99]: https://github.com/NLnetLabs/domain/pull/99


## 0.6.0

Released 2021-03-22.

Breaking

* The crate `domain-resolv` has been merged into this crate as the
  `domain::resolv` crate. It requires the `resolv` feature to be enabled.
  The `sync` feature from `domain-resolv` has been renamed to
  `resolv-sync`. ([#74])
* The trait `domain::base::octets::IntoOctets` has been merged into
  `domain::base::octets::OctetsBuilder`. It’s method `into_octets` is now
  available as `freeze` on `OctetsBuilder`. ([#75])
* Upgrade to tokio 1.0, bytes 1.0, and latest of other dependencies
  ([#84] by [@koivunej])

New

* Support for extended errors defined in [RFC 8914]. ([#79] by [@xofyarg])
* New traits `domain::base::octets::OctetsFrom` and `OctetsInto` to
  convert types that are generic over octets sequences between different
  octets sequences. ([#77])

Bug Fixes

* Fix domain name compressors when giving a root label only. ([#76]
  by [@vavrusa])
* Fix OptIter not skipping over other options correctly. ([#76]
  by [@vavrusa])
* Fix canonical comparison of TXT RDATA by taking the length labels into
  account. ([#76] by [@vavrusa])
* Fix parser not rejecting malformed TXT RDATA. ([#80] by [@vavrusa])
* Resolver: Host lookup now considers possibly separate CNAME chains for
  the responses to the A and AAAA queries. ([#90] by [@varusa])


Other Changes

[#74]: https://github.com/NLnetLabs/domain/pull/74
[#75]: https://github.com/NLnetLabs/domain/pull/75
[#76]: https://github.com/NLnetLabs/domain/pull/76
[#77]: https://github.com/NLnetLabs/domain/pull/77
[#79]: https://github.com/NLnetLabs/domain/pull/79
[#80]: https://github.com/NLnetLabs/domain/pull/80
[#84]: https://github.com/NLnetLabs/domain/pull/84
[#90]: https://github.com/NLnetLabs/domain/pull/90
[@vavrusa]: https://github.com/vavrusa
[@xofyarg]: https://github.com/xofyarg
[@koivunej]: https://github.com/koivunej
[RFC 8914]: https://tools.ietf.org/html/rfc8914


## 0.5.3

New

* `validate`: enable 1024 bit RSASHA512 as supported algorithm.
  ([#67], by [@vavrusa])

Bug Fixes

* Various minor fixes for building in no-std mode. ([#72])

[#67]: https://github.com/NLnetLabs/domain/pull/67
[#72]: https://github.com/NLnetLabs/domain/pull/72
[@vavrusa]: https://github.com/vavrusa


## 0.5.2

New

* Additional methods to manipulate an OPT record’s header in `OptBuilder`.
  ([#61], by [@vavrusa])

Dependencies

* Upgraded *ring* to 0.6.14 for fixes to 1024 bit RSASHA512. ([#62])

[#61]: https://github.com/NLnetLabs/domain/pull/61
[#62]: https://github.com/NLnetLabs/domain/pull/62
[@vavrusa]: https://github.com/vavrusa


## 0.5.1

New

* Support for the DNAME record type. ([#58], by [@vavrusa])

Bug Fixes

* Fix calculation of block lengths in `TxtBuilder`. ([#57], by [@vavrusa])
* Fix construction of options in OPT records. ([#59], by [@vavrusa])

[#57]: https://github.com/NLnetLabs/domain/pull/57
[#58]: https://github.com/NLnetLabs/domain/pull/58
[#59]: https://github.com/NLnetLabs/domain/pull/59
[@vavrusa]: https://github.com/vavrusa


## 0.5.0

This release contains a major restructuring and refactoring of the entire
library. The previous set of crates has been merged into a single crate
yet again with various modules being optional and available via features.


### Changes to former *domain-core*

The following notes list the changes relative to the *domain-core* crate.

Reorganization

* The modules in `domain_core::bits` have been moved to `domain::base`.
* The modules `domain_core::{iana, utils}` have been moved to
  `domain::base::{iana, utils}` respectively.
* Master file parsing and generation functionality is now only available
  if the feature `"master"` is enabled.

Breaking Changes

* All types that use octets sequences are now generic over the specific
  type of sequence. For details of the mechanism, please have a look at
  the documentation of the `base::octets` module.
* `rdata::rfc4035::Nsec` is now generic over the type of the next name.
  This is necessary because [RFC 6762] allows compression for its next name.
  ([#20], reported by Tom Pusateri)
* Removed the failure crate. All error types now impl `fmt::Display` and,
  if the `"std"` feature is enabled, `std::error::Error`. [(#33)]

New

* `base::message::Message::opt` returns a message’s OPT record if present.
  ([#6], thanks to Marek Vavruša!)
* unsafe `base::name::Dname::from_bytes_unchecked` in order to create
  names from well-known sequences. [(#31)]
* `compose::Compose::compose_canonical` for composing the canonical form
  for DNSSEC signing. It has a default implementation just doing `compose`
  and has been implemented for all relevant types. [(#XX)]
* `base::cmp::CanonicalOrd` for the ordering of record data and records for
  DNSSEC signing. Implemented for all relevant types. Also improved
  implementations of `PartialEq` and `PartialOrd` for types generic over
  domain name types to be generic over the other values domain name type.
* Allow `serial::Serial` to be created from datetimes, provide a
  constructor for `now` and add `sub`.
* Record data types for CDS and CDSKEY record types. (Provided by [@vendemiat]
  in [#24]).

Bug fixes

* Do not compress the target of an SRV record’s data. [(#18)]
* Fix multiple issues with `rdata::rfc4043`. ([#42] via [#38] by [@vavrusa])
* Fix multiple issues with `base::opt`. ([#42] via [#38] by [@vavrusa])
* Fixed infinite loops in `Message::canonical_name`. ([#42] via [#38] by
  [@vavrusa])

Dependencies

* The `std`, `bytes`, and `chrono` crates are now optional and can be enabled
  via features.


### New

* The new `sign` module provides DNSSEC signing. It is available if the
  `"sign"` feature is enabled.
* The new `tsig` module provides TSIG signing and validation. It is only
  available if the `"tsig"` feature is enabled.
* The new `validate` module provides functionality necessary for DNSSEC
  validation. It is only available if the `"validate"` feature is enabled.


[#6]: https://github.com/NLnetLabs/domain/pull/6
[(#14)]: https://github.com/NLnetLabs/domain/pull/14
[#20]: https://github.com/NLnetLabs/domain/pull/19
[#24]: https://github.com/NLnetLabs/domain/pull/24
[#26]: https://github.com/NLnetLabs/domain/pull/26
[(#31)]: https://github.com/NLnetLabs/domain/pull/31
[(#33)]: https://github.com/NLnetLabs/domain/pull/33
[#38]: https://github.com/NLnetLabs/domain/pull/38
[#42]: https://github.com/NLnetLabs/domain/pull/42
[@dvc94ch]: https://github.com/dvc94ch
[@vavrusa]: https://github.com/vavrusa
[@vendemiat]: https://github.com/vendemiat
<|MERGE_RESOLUTION|>--- conflicted
+++ resolved
@@ -10,10 +10,7 @@
 * Added `FromStr` impls for `Rcode` and `OptRcode`. ([#357])
 * Added `OptRcode::is_ext` to check if the code is an extended code.
   ([#358])
-<<<<<<< HEAD
-=======
 * Added `Rtype::is_glue` to check if the Rtype may be used as glue. ([#363])
->>>>>>> c6ec451d
 
 Bug fixes
 
