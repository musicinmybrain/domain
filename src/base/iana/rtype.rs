//! Resource Record (RR) TYPEs

//------------ Rtype ---------------------------------------------------------

int_enum! {
    /// Resource Record Types.
    ///
    /// Each resource records has a 16 bit type value indicating what kind of
    /// information is represented by the record. Normal query includes the
    /// type of record information is requested for. A few aditional types,
    /// called query types, are defined as well and can only be used in
    /// questions. This type represents both these types.
    ///
    /// The currently assigned values are maintained in an [IANA registry].
    /// This type is complete as of 2019-01-28.
    ///
    /// [IANA registry]: http://www.iana.org/assignments/dns-parameters/dns-parameters.xhtml#dns-parameters-4
    ///
    /// In order to avoid confusion over capitalization, the mnemonics are
    /// treated as single acronyms and therefore all variant names are spelled
    /// with an initial capital letter in accordance with the Rust naming
    /// guidelines.
    =>
    Rtype, u16;

    /// A host address.
    (A => 1, "A")

    /// An authoritative name server.
    (NS => 2, "NS")

    /// A mail destination.
    ///
    /// (Obsolete – use MX)
    (MD => 3, "MD")

    /// A mail forwarder.
    ///
    /// (Obsolete – use MX)
    (MF => 4, "MF")

    /// The canonical name for an alias
    (CNAME => 5, "CNAME")

    /// Marks the start of a zone of authority.
    (SOA => 6, "SOA")

    /// A mailbox domain name.
    ///
    /// (Experimental.)
    (MB =>  7, "MB")

    /// A mail group member
    ///
    /// (Experimental.)
    (MG => 8, "MG")

    /// A mail rename domain name.
    ///
    /// (Experimental.)
    (MR => 9, "MR")

    /// A null resource record.
    ///
    /// (Experimental.)
    (NULL =>  10, "NULL")

    /// A well known service description.
    (WKS => 11, "WKS")

    /// A domain name pointer.
    (PTR => 12, "PTR")

    /// Host information.
    (HINFO => 13, "HINFO")

    /// Mailbox or mail list information.
    (MINFO => 14, "MINFO")

    /// Mail exchange.
    (MX => 15, "MX")

    /// Text strings.
    (TXT => 16, "TXT")

    /// For Responsible Person.
    ///
    /// See RFC 1183
    (RP => 17, "RP")

    /// For AFS Data Base location.
    ///
    /// See RFC 1183 and RFC 5864.
    (AFSDB => 18, "AFSDB")

    /// For X.25 PSDN address.
    ///
    /// See RFC 1183.
    (X25 => 19, "X25")

    /// For ISDN address.
    ///
    /// See RFC 1183.
    (ISDN => 20, "ISDN")

    /// For Route Through.
    ///
    /// See RFC 1183
    (RT => 21, "RT")

    /// For SNAP address, NSAP style A record.
    ///
    /// See RFC 1706.
    (NSAP => 22, "NSAP")

    /// For domain name pointer, NSAP style.
    ///
    /// See RFC 1348, RFC 1637, RFC 1706.
    (NSAPPTR => 23, "NSAPPTR")

    /// For security signature.
    (SIG => 24, "SIG")

    /// For security key.
    (KEY => 25, "KEY")

    /// X.400 mail mapping information.
    ///
    /// See RFC 2163.
    (PX => 26, "PX")

    /// Geographical position.
    ///
    /// See RFC 1712
    (GPOS => 27, "GPOS")

    /// IPv6 address.
    ///
    /// See RFC 3596.
    (AAAA =>  28, "AAAA")

    /// Location information.
    ///
    /// See RFC 1876.
    (LOC => 29, "LOC")

    /// Next domain.
    ///
    /// (Obsolete.)
    ///
    /// See RFC 3755 and RFC 2535.
    (NXT => 30, "NXT")

    /// Endpoint identifier.
    (EID => 31, "EID")

    /// Nimrod locator.
    (NIMLOC => 32, "NIMLOC")

    /// Server selection.
    ///
    /// See RFC 2782.
    (SRV => 33, "SRV")

    /// ATM address.
    (ATMA => 34, "ATMA")

    /// Naming authority pointer.
    ///
    /// See RFC 2915, RFC 2168, and RFC 3403.
    (NAPTR => 35, "NAPTR")

    /// Key exchanger.
    ///
    /// See RFC 2230.
    (KX => 36, "KX")

    /// CERT
    ///
    /// See RFC 4398.
    (CERT => 37, "CERT")

    /// A6.
    ///
    /// (Obsolete – use AAAA.)
    ///
    /// See RFC 3226, RFC 2874, and RFC 6563.
    (A6 => 38, "A6")

    /// DNAME.
    ///
    /// See RFC 6672.
    (DNAME => 39, "DNAME")

    /// SINK.
    (SINK => 40, "SINK")

    /// OPT.
    ///
    /// See RFC 6891 and RFC 3225.
    (OPT => 41, "OPT")

    /// APL.
    ///
    /// See RFC 3123.
    (APL => 42, "APL")

    /// Delegation signer.
    ///
    /// See RFC 4034 and RFC 3658.
    (DS => 43, "DS")

    /// SSH key fingerprint.
    ///
    /// See RFC 4255.
    (SSHFP => 44, "SSHFP")

    /// IPSECKEY
    ///
    /// See RFC 4255.
    (IPSECKEY => 45, "IPSECKEY")

    /// RRSIG.
    ///
    /// See RFC 4034 and RFC 3755.
    (RRSIG => 46, "RRSIG")

    /// NSEC.
    ///
    /// See RFC 4034 and RFC 3755.
    (NSEC => 47, "NSEC")

    /// DNSKEY.
    ///
    /// See RFC 4034 and RFC 3755.
    (DNSKEY => 48, "DNSKEY")

    /// DHCID.
    ///
    /// See RFC 4701.
    (DHCID => 49, "DHCID")

    /// NSEC3
    ///
    /// See RFC 5155.
    (NSEC3 => 50, "NSEC3")

    /// NSEC3PARAM.
    ///
    /// See RFC 5155.
    (NSEC3PARAM => 51, "NSEC3PARAM")

    /// TLSA.
    ///
    /// See RFC 6698.
    (TLSA => 52, "TLSA")

    /// S/MIME cert association.
    ///
    /// See draft-ietf-dane-smime.
    (SMIMEA => 53, "SMIMEA")

    /// Host Identity Protocol.
    ///
    /// See RFC 5205.
    (HIP => 55, "HIP")

    /// NINFO.
    (NINFO => 56, "NINFO")

    /// RKEY.
    (RKEY => 57, "RKEY")

    /// Trust Anchor Link
    (TALINK => 58, "TALINK")

    /// Child DS.
    ///
    /// See RFC 7344.
    (CDS => 59, "CDS")

    /// DNSKEY(s) the child wants reflected in DS.
    ///
    /// See RFC 7344.
    (CDNSKEY => 60, "CDNSKEY")

    /// OpenPGP key.
    ///
    /// See draft-ietf-dane-openpgpkey.
    (OPENPGPKEY => 61, "OPENPGPKEY")

    /// Child-to-parent synchronization.
    ///
    /// See RFC 7477.
    (CSYNC => 62, "CSYNC")

    /// Message digest for DNS zone.
    ///
    /// See draft-wessels-dns-zone-digest.
    (ZONEMD => 63, "ZONEMD")

    /// General Purpose Service Endpoints.
    ///
    /// See draft-ietf-dnsop-svcb-httpssvc
    (SVCB => 64, "SVCB")

    /// HTTPS Specific Service Endpoints.
    ///
    /// See draft-ietf-dnsop-svcb-httpssvc
    (HTTPS => 65, "HTTPS")

    /// SPF.
    ///
    /// RFC 7208.
    (SPF => 99, "SPF")

    /// UINFO.
    ///
    /// IANA-Reserved.
    (UINFO => 100, "UINFO")

    /// UID.
    ///
    /// IANA-Reserved.
    (UID => 101, "UID")

    /// GID.
    ///
    /// IANA-Reserved.
    (GID => 102, "GID")

    /// UNSPEC.
    ///
    /// IANA-Reserved.
    (UNSPEC => 103, "UNSPEC")

    /// NID.
    ///
    /// See RFC 6742.
    (NID => 104, "NID")

    /// L32.
    ///
    /// See RFC 6742.
    (L32 => 105, "L32")

    /// L64.
    ///
    /// See RFC 6742.
    (L64 => 106, "L64")

    /// LP.
    ///
    /// See RFC 6742.
    (LP => 107, "LP")

    /// An EUI-48 address.
    ///
    /// See RFC 7043.
    (EUI48 => 108, "EUI48")

    /// An EUI-64 address.
    ///
    /// See RFC 7043.
    (EUI64 => 109, "EUI64")

    /// Transaction key.
    ///
    /// See RFC 2930.
    (TKEY => 249, "TKEY")

    /// Transaction signature.
    ///
    /// See RFC 2845.
    (TSIG => 250, "TSIG")

    /// Incremental transfer.
    ///
    /// See RFC 1995.
    (IXFR => 251, "IXFR")

    /// Transfer of entire zone.
    ///
    /// See RFC 1035 and RFC 5936.
    (AXFR => 252, "AXFR")

    /// Mailbox-related RRs (MB, MG, or MR).
    (MAILB => 253, "MAILB")

    /// Mail agent RRS.
    ///
    /// (Obsolete – see MX.)
    (MAILA => 254, "MAILA")

    /// A request for all records the server/cache has available.
    ///
    /// See RFC 1035 and RFC 6895.
    (ANY => 255, "ANY")

    /// URI.
    ///
    /// See RFC 7553.
    (URI => 256, "URI")

    /// Certification Authority Restriction.
    ///
    /// See RFC 6844.
    (CAA => 257, "CAA")

    /// Application visibility and control.
    (AVC => 258, "AVC")

    /// Digital Object Architecture
    ///
    /// See draft-durand-doa-over-dns.
    (DOA => 259, "DOA")

    /// DNSSEC trust authorities.
    (TA => 32768, "TA")

    /// DNSSEC lookaside validation.
    ///
    /// See RFC 4431
    (DLV => 32769, "DLV")
}

int_enum_str_with_prefix!(Rtype, "TYPE", b"TYPE", u16, "unknown record type");
<<<<<<< HEAD
int_enum_show_with_prefix!(Rtype, "TYPE");
=======

impl Rtype {
    /// Returns true if this record type is a type used for Glue records.
    ///
    /// See the definition of "glue" in [RFC
    /// 9499](https://datatracker.ietf.org/doc/rfc9499/) Section 7 "Zones".
    pub fn is_glue(&self) -> bool {
        matches!(*self, Rtype::A | Rtype::AAAA)
    }
}
>>>>>>> 851d261d
<|MERGE_RESOLUTION|>--- conflicted
+++ resolved
@@ -425,9 +425,7 @@
 }
 
 int_enum_str_with_prefix!(Rtype, "TYPE", b"TYPE", u16, "unknown record type");
-<<<<<<< HEAD
 int_enum_show_with_prefix!(Rtype, "TYPE");
-=======
 
 impl Rtype {
     /// Returns true if this record type is a type used for Glue records.
@@ -437,5 +435,4 @@
     pub fn is_glue(&self) -> bool {
         matches!(*self, Rtype::A | Rtype::AAAA)
     }
-}
->>>>>>> 851d261d
+}