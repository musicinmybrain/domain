--- conflicted
+++ resolved
@@ -49,9 +49,6 @@
     /// Get a write interface to this store.
     fn write(
         self: Arc<Self>,
-<<<<<<< HEAD
-    ) -> Pin<Box<dyn Future<Output = Box<dyn WritableZone>> + Send + Sync>>;
-=======
     ) -> Pin<
         Box<
             (dyn Future<Output = Box<(dyn WritableZone + 'static)>>
@@ -60,7 +57,6 @@
                  + 'static),
         >,
     >;
->>>>>>> e8341617
 
     /// TODO
     fn as_any(&self) -> &dyn Any;
@@ -233,12 +229,9 @@
         &self,
         cname: SharedRr,
     ) -> Pin<Box<dyn Future<Output = Result<(), io::Error>> + Send + Sync>>;
-<<<<<<< HEAD
-=======
 
     /// Recursively make all content at and below this point appear to be removed.
     fn remove_all(
         &self,
     ) -> Pin<Box<dyn Future<Output = Result<(), io::Error>> + Send + Sync>>;
->>>>>>> e8341617
 }