--- conflicted
+++ resolved
@@ -912,18 +912,6 @@
             }
         }
 
-<<<<<<< HEAD
-        impl<'a, Octs: octseq::octets::Octets>
-        $crate::base::rdata::ParseAnyRecordData<'a, Octs>
-        for AllRecordData<Octs::Range<'a>, ParsedDname<Octs::Range<'a>>> {
-            fn parse_any_rdata(
-                rtype: $crate::base::iana::Rtype,
-                parser: &mut octseq::parse::Parser<'a, Octs>,
-            ) -> Result<Self, crate::base::wire::ParseError> {
-                match rtype {
-                    $( $( $(
-                        $crate::base::iana::Rtype::$mtype => {
-=======
         impl<'a, Octs: Octets>
         ParseAnyRecordData<'a, Octs>
         for AllRecordData<Octs::Range<'a>, ParsedName<Octs::Range<'a>>> {
@@ -934,42 +922,26 @@
                 match rtype {
                     $( $( $(
                         $mtype::RTYPE => {
->>>>>>> 4d75f478
                             Ok(AllRecordData::$mtype(
                                 $mtype::parse(parser)?
                             ))
                         }
                     )* )* )*
                     $( $( $(
-<<<<<<< HEAD
-                        $crate::base::iana::Rtype::$ptype => {
-=======
                         $ptype::RTYPE => {
->>>>>>> 4d75f478
                             Ok(AllRecordData::$ptype(
                                 $ptype::parse(parser)?
                             ))
                         }
                     )* )* )*
-<<<<<<< HEAD
-                    $crate::base::iana::Rtype::Opt => {
-                        Ok(AllRecordData::Opt(
-                            $crate::base::opt::Opt::parse(parser)?
-=======
                     Opt::RTYPE => {
                         Ok(AllRecordData::Opt(
                             Opt::parse(parser)?
->>>>>>> 4d75f478
                         ))
                     }
                     _ => {
                         Ok(AllRecordData::Unknown(
-<<<<<<< HEAD
-                            $crate::base::rdata
-                            ::UnknownRecordData::parse_any_rdata(
-=======
                             UnknownRecordData::parse_any_rdata(
->>>>>>> 4d75f478
                                 rtype, parser
                             )?
                         ))
@@ -978,18 +950,6 @@
             }
         }
 
-<<<<<<< HEAD
-        impl<'a, Octs: octseq::octets::Octets>
-        $crate::base::rdata::ParseRecordData<'a, Octs>
-        for AllRecordData<Octs::Range<'a>, ParsedDname<Octs::Range<'a>>> {
-            fn parse_rdata(
-                rtype: $crate::base::iana::Rtype,
-                parser: &mut octseq::parse::Parser<'a, Octs>,
-            ) -> Result<Option<Self>, crate::base::wire::ParseError> {
-                $crate::base::rdata::ParseAnyRecordData::parse_any_rdata(
-                    rtype, parser
-                ).map(Some)
-=======
         impl<'a, Octs: Octets>
         ParseRecordData<'a, Octs>
         for AllRecordData<Octs::Range<'a>, ParsedName<Octs::Range<'a>>> {
@@ -998,7 +958,6 @@
                 parser: &mut Parser<'a, Octs>,
             ) -> Result<Option<Self>, ParseError> {
                 ParseAnyRecordData::parse_any_rdata(rtype, parser).map(Some)
->>>>>>> 4d75f478
             }
         }
 
