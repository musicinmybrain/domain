[package]
name = "domain"
version = "0.10.1"

# This is the mimimal Rust version with minimal dependencies as specified
# below. With latest dependency versions 1.76.0 is currently required.
rust-version = "1.68.2"

edition = "2021"
authors = ["NLnet Labs <dns-team@nlnetlabs.nl>"]
description = "A DNS library for Rust."
documentation = "https://docs.rs/domain"
homepage = "https://github.com/nlnetlabs/domain/"
repository = "https://github.com/nlnetlabs/domain/"
readme = "README.md"
keywords = ["DNS", "domain"]
license = "BSD-3-Clause"

[lib]
name = "domain"
path = "src/lib.rs"

[dependencies]
<<<<<<< HEAD
octseq         = { version = "0.5.1", default-features = false }
time           = { version = "0.3.1", default-features = false }
=======
octseq         =  { version = "0.5.2-dev", git = "https://github.com/NLnetLabs/octseq.git", rev ="3f7797f4274af0a52e66105250ee1186ff2ab6ac", default-features = false }
time           =  { version = "0.3.1", default-features = false }

>>>>>>> a3ccb52b
rand           = { version = "0.8", optional = true }
arc-swap       = { version = "1.7.0", optional = true }
bytes          = { version = "1.0", optional = true, default-features = false }
chrono         = { version = "0.4.35", optional = true, default-features = false } # 0.4.35 deprecates Duration::seconds()
futures        = { version = "0.3.22", optional = true } # Force futures to at least 0.3.22 for minimal-version build
futures-util   = { version = "0.3", optional = true }
heapless       = { version = "0.8", optional = true }
libc           = { version = "0.2.153", default-features = false, optional = true } # 0.2.79 is the first version that has IP_PMTUDISC_OMIT
parking_lot    = { version = "0.12", optional = true }
moka           = { version = "0.12.3", optional = true, features = ["future"] }
proc-macro2    = { version = "1.0.69", optional = true } # Force proc-macro2 to at least 1.0.69 for minimal-version build
ring           = { version = "0.17", optional = true }
serde          = { version = "1.0.130", optional = true, features = ["derive"] }
siphasher      = { version = "1", optional = true }
smallvec       = { version = "1.3", optional = true }
tokio          = { version = "1.33", optional = true, features = ["io-util", "macros", "net", "time", "sync", "rt-multi-thread" ] }
tokio-rustls   = { version = "0.26", optional = true, default-features = false }
tracing        = { version = "0.1.40", optional = true }
tracing-subscriber = { version = "0.3.18", optional = true, features = ["env-filter"] }

[features]
default     = ["std", "rand"]
bytes       = ["dep:bytes", "octseq/bytes"]
heapless    = ["dep:heapless", "octseq/heapless"]
resolv      = ["net", "smallvec", "unstable-client-transport"]
resolv-sync = ["resolv", "tokio/rt"]
serde       = ["dep:serde", "octseq/serde"]
sign        = ["std"]
smallvec    = ["dep:smallvec", "octseq/smallvec"]
std         = ["bytes?/std", "octseq/std", "time/std"]
net         = ["bytes", "futures-util", "rand", "std", "tokio"]
tsig        = ["bytes", "ring", "smallvec"]
validate    = ["bytes", "std", "ring"]
zonefile    = ["bytes", "serde", "std"]

# Unstable features
unstable-client-transport = [ "moka", "net", "tracing" ]
unstable-server-transport = ["arc-swap", "chrono/clock", "libc", "net", "tracing"]
unstable-stelline = ["tokio/test-util", "tracing", "tracing-subscriber", "unstable-server-transport", "zonefile"]
unstable-validator = ["validate", "zonefile", "unstable-client-transport"]
unstable-zonetree = ["futures", "parking_lot", "serde", "tokio", "tracing"]

[dev-dependencies]
lazy_static        = { version = "1.4.0" }
rstest             = "0.19.0"
rustls-pemfile     = { version = "2.1.2" }
serde_test         = "1.0.130"
serde_json         = "1.0.113"
serde_yaml         = "0.9"
socket2            = { version = "0.5.5" }
tokio              = { version = "1.37", features = ["rt-multi-thread", "io-util", "net", "test-util"] }
tokio-rustls       = { version = "0.26", default-features = false, features = [ "ring", "logging", "tls12" ] }
tokio-test         = "0.4"
tokio-tfo          = { version = "0.2.0" }
webpki-roots       = { version = "0.26" }

# For the "mysql-zone" example
#sqlx = { version = "0.6", features = [ "runtime-tokio-native-tls", "mysql" ] }

# For testing in integration tests:
mock_instant = { version = "0.4.0" }

[package.metadata.docs.rs]
all-features = true
rustdoc-args = ["--cfg", "docsrs"]

[[example]]
name = "download-rust-lang"
required-features = ["resolv"]

[[example]]
name = "lookup"
required-features = ["resolv"]

[[example]]
name = "resolv-sync"
required-features = ["resolv-sync"]

[[example]]
name = "client"
required-features = ["std", "rand"]

[[example]]
name = "client-transports"
required-features = ["net", "unstable-client-transport"]

[[example]]
name = "server-transports"
required-features = ["net", "unstable-server-transport"]

[[example]]
name = "read-zone"
required-features = ["zonefile"]

[[example]]
name = "query-zone"
required-features = ["zonefile", "unstable-zonetree"]

[[example]]
name = "serve-zone"
required-features = ["zonefile", "net", "unstable-server-transport", "unstable-zonetree"]

[[example]]
name = "serve-rfc9567-agent"
required-features = ["net", "unstable-server-transport", "siphasher"]

# This example is commented out because it is difficult, if not impossible,
# when including the sqlx dependency, to make the dependency tree compatible
# with both `cargo +nightly update -Z minimal versions` and the crate minimum
# supported Rust version (1.67 at the time of writing), both of which are
# tested by our CI setup. To try this example, uncomment the lines below and
# the sqlx dependency above, then run `cargo run --example mysql-zone`.
#[[example]]
#name = "mysql-zone"
#path = "examples/other/mysql-zone.rs"
#required-features = ["zonefile", "net", "unstable-server-transport", "unstable-zonetree"]<|MERGE_RESOLUTION|>--- conflicted
+++ resolved
@@ -21,14 +21,8 @@
 path = "src/lib.rs"
 
 [dependencies]
-<<<<<<< HEAD
-octseq         = { version = "0.5.1", default-features = false }
+octseq         = { version = "0.5.2-dev", git = "https://github.com/NLnetLabs/octseq.git", rev ="3f7797f4274af0a52e66105250ee1186ff2ab6ac", default-features = false }
 time           = { version = "0.3.1", default-features = false }
-=======
-octseq         =  { version = "0.5.2-dev", git = "https://github.com/NLnetLabs/octseq.git", rev ="3f7797f4274af0a52e66105250ee1186ff2ab6ac", default-features = false }
-time           =  { version = "0.3.1", default-features = false }
-
->>>>>>> a3ccb52b
 rand           = { version = "0.8", optional = true }
 arc-swap       = { version = "1.7.0", optional = true }
 bytes          = { version = "1.0", optional = true, default-features = false }
