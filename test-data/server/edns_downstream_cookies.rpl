; Based on: https://github.com/NLnetLabs/unbound/blob/49e425810275917e7fd09a24bae3b97d83b55c13/testdata/edns_downstream_cookies.rpl

;------------ Server configuration --------------------------------------------

server:
<<<<<<< HEAD
    answer-cookie: yes
    cookie-secret: "000102030405060708090a0b0c0d0e0f"
    access-control: 127.0.0.1 allow_cookie
    access-control: 1.2.3.4 allow

    ; Define an in-memory zone to be served by the server.
    local-data: "test.  3600  IN  SOA  ns.test. hostmaster.test. 1 3600 900 86400 3600"
    local-data: "test.            TXT  test"
=======
	answer-cookie: yes
	cookie-secret: "000102030405060708090a0b0c0d0e0f"
	access-control: 127.0.0.1 allow_cookie
	access-control: 1.2.3.4 allow
>>>>>>> eecff8a1

    ; Define an in-memory zone to be served by the server.
    local-data: "test.  3600  IN  SOA  ns.test. hostmaster.test. 1 3600 900 86400 3600"
    local-data: "test.            TXT  test"
CONFIG_END

;------------ Test definition ------------------------------------------------

SCENARIO_BEGIN Test RFC 7873 DNS cookies support.

;--- Mock replies

; None

;--- Test steps

; Query without a client cookie ...
STEP 10 QUERY
ENTRY_BEGIN
REPLY RD
SECTION QUESTION
test. IN TXT
ENTRY_END
; ... get TC and refused
STEP 11 CHECK_ANSWER
ENTRY_BEGIN
MATCH all
REPLY QR RD TC REFUSED
SECTION QUESTION
test. IN TXT
ENTRY_END

; Query without a client cookie on TCP ...
STEP 20 QUERY
ENTRY_BEGIN
REPLY RD
MATCH TCP
SECTION QUESTION
test. IN TXT
ENTRY_END
; ... get an answer
STEP 21 CHECK_ANSWER
ENTRY_BEGIN
MATCH all
REPLY QR RD NOERROR ; AA
SECTION QUESTION
test. IN TXT
SECTION ANSWER
test. IN TXT "test"
ENTRY_END

; Query with only a client cookie ...
STEP 30 QUERY
ENTRY_BEGIN
REPLY RD
SECTION QUESTION
test. IN TXT
SECTION ADDITIONAL
HEX_EDNSDATA_BEGIN
    00 0a            ; Opcode 10
    00 08            ; Length 8
    31 32 33 34 35 36 37 38    ; Random bits
HEX_EDNSDATA_END
ENTRY_END
; ... get BADCOOKIE and a new cookie
STEP 31 CHECK_ANSWER
ENTRY_BEGIN
MATCH all server_cookie
REPLY QR RD DO BADCOOKIE
SECTION QUESTION
test. IN TXT
ENTRY_END

; Query with an invalid cookie ...
STEP 40 QUERY
ENTRY_BEGIN
REPLY RD
SECTION QUESTION
test. IN TXT
SECTION ADDITIONAL
HEX_EDNSDATA_BEGIN
    00 0a            ; Opcode 10
    00 18            ; Length 24
    31 32 33 34 35 36 37 38    ; Random bits
    02 00 00 00        ; wrong version
    00 00 00 00        ; Timestamp
    31 32 33 34 35 36 37 38    ; wrong hash
HEX_EDNSDATA_END
ENTRY_END
; ... get BADCOOKIE and a new cookie
STEP 41 CHECK_ANSWER
ENTRY_BEGIN
MATCH all server_cookie
REPLY QR RD DO BADCOOKIE ; AA
SECTION QUESTION
test. IN TXT
ENTRY_END

; Query with an invalid cookie from a non-cookie protected address ...
STEP 50 QUERY ADDRESS 1.2.3.4
ENTRY_BEGIN
REPLY RD
SECTION QUESTION
test. IN TXT
SECTION ADDITIONAL
HEX_EDNSDATA_BEGIN
    00 0a            ; Opcode 10
    00 18            ; Length 24
    31 32 33 34 35 36 37 38    ; Random bits
    02 00 00 00        ; wrong version
    00 00 00 00        ; Timestamp
    31 32 33 34 35 36 37 38    ; wrong hash
HEX_EDNSDATA_END
ENTRY_END
; ... get answer and a cookie
STEP 51 CHECK_ANSWER
ENTRY_BEGIN
MATCH all server_cookie
REPLY QR RD DO NOERROR ; AA
SECTION QUESTION
test. IN TXT
SECTION ANSWER
test. IN TXT "test"
ENTRY_END

; Query with a valid cookie ...
STEP 60 QUERY
ENTRY_BEGIN
REPLY RD
SECTION QUESTION
test. IN TXT
SECTION ADDITIONAL
HEX_EDNSDATA_BEGIN
	00 0a			; Opcode 10
	00 18			; Length 24
	31 32 33 34 35 36 37 38	; Random bits
	01 00 00 00		; Version/Reserved
	00 00 00 00		; Timestamp
	38 52 7b a8 c6 a4 ea 96	; Hash
HEX_EDNSDATA_END
ENTRY_END
; ... get answer and the cookie
STEP 61 CHECK_ANSWER
ENTRY_BEGIN
MATCH all server_cookie
REPLY QR RD DO NOERROR ; AA
SECTION QUESTION
test. IN TXT
SECTION ANSWER
test. IN TXT "test"
ENTRY_END

; Query with a valid >30 minutes old cookie ...
STEP 70 TIME_PASSES ELAPSE 1801
STEP 71 QUERY
ENTRY_BEGIN
REPLY RD
SECTION QUESTION
test. IN TXT
SECTION ADDITIONAL
HEX_EDNSDATA_BEGIN
    00 0a            ; Opcode 10
    00 18            ; Length 24
    31 32 33 34 35 36 37 38    ; Random bits
    01 00 00 00        ; Version/Reserved
    00 00 00 00        ; Timestamp
    38 52 7b a8 c6 a4 ea 96    ; Hash
HEX_EDNSDATA_END
ENTRY_END
; ... get answer and the cookie
STEP 72 CHECK_ANSWER
ENTRY_BEGIN
MATCH all server_cookie
REPLY QR RD DO NOERROR ; AA
SECTION QUESTION
test. IN TXT
SECTION ANSWER
test. IN TXT "test"
ENTRY_END

; Query with a hash-valid >60 minutes old cookie ...
STEP 90 TIME_PASSES ELAPSE 3601
STEP 91 QUERY
ENTRY_BEGIN
REPLY RD
SECTION QUESTION
test. IN TXT
SECTION ADDITIONAL
HEX_EDNSDATA_BEGIN
    00 0a            ; Opcode 10
    00 18            ; Length 24
    31 32 33 34 35 36 37 38    ; Random bits
    01 00 00 00        ; Version/Reserved
    00 00 07 09        ; Timestamp (1801)
    77 81 38 e3 8f aa 72 86    ; Hash
HEX_EDNSDATA_END
ENTRY_END
; ... get BADCOOKIE and a new cookie
STEP 92 CHECK_ANSWER
ENTRY_BEGIN
MATCH all server_cookie
REPLY QR RD DO BADCOOKIE
SECTION QUESTION
test. IN TXT
ENTRY_END

; Query with a valid future (<5 minutes) cookie ...
STEP 100 QUERY
ENTRY_BEGIN
REPLY RD
SECTION QUESTION
test. IN TXT
SECTION ADDITIONAL
HEX_EDNSDATA_BEGIN
    00 0a            ; Opcode 10
    00 18            ; Length 24
    31 32 33 34 35 36 37 38    ; Random bits
    01 00 00 00        ; Version/Reserved
    00 00 16 45        ; Timestamp (1801 + 3601 + 299)
    4a f5 0f df f0 e8 c7 09    ; Hash
HEX_EDNSDATA_END
ENTRY_END
; ... get an answer
STEP 101 CHECK_ANSWER
ENTRY_BEGIN
MATCH all server_cookie
REPLY QR RD DO NOERROR ; AA
SECTION QUESTION
test. IN TXT
SECTION ANSWER
test. IN TXT "test"
ENTRY_END

SCENARIO_END<|MERGE_RESOLUTION|>--- conflicted
+++ resolved
@@ -3,21 +3,10 @@
 ;------------ Server configuration --------------------------------------------
 
 server:
-<<<<<<< HEAD
     answer-cookie: yes
     cookie-secret: "000102030405060708090a0b0c0d0e0f"
     access-control: 127.0.0.1 allow_cookie
     access-control: 1.2.3.4 allow
-
-    ; Define an in-memory zone to be served by the server.
-    local-data: "test.  3600  IN  SOA  ns.test. hostmaster.test. 1 3600 900 86400 3600"
-    local-data: "test.            TXT  test"
-=======
-	answer-cookie: yes
-	cookie-secret: "000102030405060708090a0b0c0d0e0f"
-	access-control: 127.0.0.1 allow_cookie
-	access-control: 1.2.3.4 allow
->>>>>>> eecff8a1
 
     ; Define an in-memory zone to be served by the server.
     local-data: "test.  3600  IN  SOA  ns.test. hostmaster.test. 1 3600 900 86400 3600"
