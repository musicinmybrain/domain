//! Actual signing.
use core::convert::From;
use core::fmt::Display;

use std::collections::HashMap;
use std::fmt::Debug;
use std::hash::Hash;
use std::string::String;
use std::vec::Vec;
use std::{fmt, io, slice};

use octseq::builder::{EmptyBuilder, FromBuilder, OctetsBuilder, Truncate};
use octseq::{FreezeBuilder, OctetsFrom, OctetsInto};

use crate::base::cmp::CanonicalOrd;
use crate::base::iana::{Class, Nsec3HashAlg, Rtype};
use crate::base::name::{ToLabelIter, ToName};
use crate::base::rdata::{ComposeRecordData, RecordData};
use crate::base::record::Record;
use crate::base::{Name, NameBuilder, Ttl};
use crate::rdata::dnssec::{
    ProtoRrsig, RtypeBitmap, RtypeBitmapBuilder, Timestamp,
};
use crate::rdata::nsec3::{Nsec3Salt, OwnerHash};
use crate::rdata::{Nsec, Nsec3, Nsec3param, Rrsig};
use crate::utils::base32;
use crate::validate::{nsec3_hash, Nsec3HashError};

use super::{SignRaw, SigningKey};

//------------ SortedRecords -------------------------------------------------

/// A collection of resource records sorted for signing.
#[derive(Clone)]
pub struct SortedRecords<N, D> {
    records: Vec<Record<N, D>>,
}

impl<N, D> SortedRecords<N, D> {
    pub fn new() -> Self {
        SortedRecords {
            records: Vec::new(),
        }
    }

    pub fn insert(&mut self, record: Record<N, D>) -> Result<(), Record<N, D>>
    where
        N: ToName,
        D: RecordData + CanonicalOrd,
    {
        let idx = self
            .records
            .binary_search_by(|stored| stored.canonical_cmp(&record));
        match idx {
            Ok(_) => Err(record),
            Err(idx) => {
                self.records.insert(idx, record);
                Ok(())
            }
        }
    }

    pub fn families(&self) -> RecordsIter<N, D> {
        RecordsIter::new(&self.records)
    }

    pub fn rrsets(&self) -> RrsetIter<N, D> {
        RrsetIter::new(&self.records)
    }

    pub fn find_soa(&self) -> Option<Rrset<N, D>>
    where
        N: ToName,
        D: RecordData,
    {
        self.rrsets().find(|rrset| rrset.rtype() == Rtype::SOA)
    }

    #[allow(clippy::type_complexity)]
    pub fn sign<Octets, ConcreteSecretKey>(
        &self,
        apex: &FamilyName<N>,
        expiration: Timestamp,
        inception: Timestamp,
        key: SigningKey<Octets, ConcreteSecretKey>,
    ) -> Result<Vec<Record<N, Rrsig<Octets, N>>>, ErrorTypeToBeDetermined>
    where
        N: ToName + Clone,
        D: RecordData + ComposeRecordData,
        ConcreteSecretKey: SignRaw,
        Octets: AsRef<[u8]> + OctetsFrom<Vec<u8>>,
    {
        let mut res = Vec::new();
        let mut buf = Vec::new();

        // The owner name of a zone cut if we currently are at or below one.
        let mut cut: Option<FamilyName<N>> = None;

        let mut families = self.families();

        // Since the records are ordered, the first family is the apex --
        // we can skip everything before that.
        families.skip_before(apex);

        for family in families {
            // If the owner is out of zone, we have moved out of our zone and
            // are done.
            if !family.is_in_zone(apex) {
                break;
            }

            // If the family is below a zone cut, we must ignore it.
            if let Some(ref cut) = cut {
                if family.owner().ends_with(cut.owner()) {
                    continue;
                }
            }

            // A copy of the family name. We’ll need it later.
            let name = family.family_name().cloned();

            // If this family is the parent side of a zone cut, we keep the
            // family name for later. This also means below that if
            // `cut.is_some()` we are at the parent side of a zone.
            cut = if family.is_zone_cut(apex) {
                Some(name.clone())
            } else {
                None
            };

            for rrset in family.rrsets() {
                if cut.is_some() {
                    // If we are at a zone cut, we only sign DS and NSEC
                    // records. NS records we must not sign and everything
                    // else shouldn’t be here, really.
                    if rrset.rtype() != Rtype::DS
                        && rrset.rtype() != Rtype::NSEC
                    {
                        continue;
                    }
                } else {
                    // Otherwise we only ignore RRSIGs.
                    if rrset.rtype() == Rtype::RRSIG {
                        continue;
                    }
                }

                // Create the signature.
                buf.clear();
                let rrsig = ProtoRrsig::new(
                    rrset.rtype(),
                    key.algorithm(),
                    name.owner().rrsig_label_count(),
                    rrset.ttl(),
                    expiration,
                    inception,
                    key.public_key().key_tag(),
                    apex.owner().clone(),
                );
                rrsig.compose_canonical(&mut buf).unwrap();
                for record in rrset.iter() {
                    record.compose_canonical(&mut buf).unwrap();
                }

                // Create and push the RRSIG record.
                let signature = key.raw_secret_key().sign_raw(&buf).unwrap();
                let signature = signature.as_ref().to_vec();
                let Ok(signature) = signature.try_octets_into() else {
                    return Err(ErrorTypeToBeDetermined);
                };

                res.push(Record::new(
                    name.owner().clone(),
                    name.class(),
                    rrset.ttl(),
                    rrsig.into_rrsig(signature).expect("long signature"),
                ));
            }
        }
        Ok(res)
    }

    pub fn nsecs<Octets>(
        &self,
        apex: &FamilyName<N>,
        ttl: Ttl,
    ) -> Vec<Record<N, Nsec<Octets, N>>>
    where
        N: ToName + Clone + PartialEq,
        D: RecordData,
        Octets: FromBuilder,
        Octets::Builder: EmptyBuilder + Truncate + AsRef<[u8]> + AsMut<[u8]>,
        <Octets::Builder as OctetsBuilder>::AppendError: Debug,
    {
        let mut res = Vec::new();

        // The owner name of a zone cut if we currently are at or below one.
        let mut cut: Option<FamilyName<N>> = None;

        let mut families = self.families();

        // Since the records are ordered, the first family is the apex --
        // we can skip everything before that.
        families.skip_before(apex);

        // Because of the next name thing, we need to keep the last NSEC
        // around.
        let mut prev: Option<(FamilyName<N>, RtypeBitmap<Octets>)> = None;

        // We also need the apex for the last NSEC.
        let apex_owner = families.first_owner().clone();

        for family in families {
            // If the owner is out of zone, we have moved out of our zone and
            // are done.
            if !family.is_in_zone(apex) {
                break;
            }

            // If the family is below a zone cut, we must ignore it.
            if let Some(ref cut) = cut {
                if family.owner().ends_with(cut.owner()) {
                    continue;
                }
            }

            // A copy of the family name. We’ll need it later.
            let name = family.family_name().cloned();

            // If this family is the parent side of a zone cut, we keep the
            // family name for later. This also means below that if
            // `cut.is_some()` we are at the parent side of a zone.
            cut = if family.is_zone_cut(apex) {
                Some(name.clone())
            } else {
                None
            };

            if let Some((prev_name, bitmap)) = prev.take() {
                res.push(prev_name.into_record(
                    ttl,
                    Nsec::new(name.owner().clone(), bitmap),
                ));
            }

            let mut bitmap = RtypeBitmap::<Octets>::builder();
<<<<<<< HEAD
            // Assume there's gonna be an RRSIG.
            bitmap.add(Rtype::RRSIG).unwrap();
            if family.owner() == &apex_owner {
                // Assume there's gonna be a DNSKEY.
                bitmap.add(Rtype::DNSKEY).unwrap();
            }
=======
            // RFC 4035 section 2.3:
            //  "The type bitmap of every NSEC resource record in a signed
            //   zone MUST indicate the presence of both the NSEC record
            //   itself and its corresponding RRSIG record."
            bitmap.add(Rtype::RRSIG).unwrap();
>>>>>>> a23a5fd2
            bitmap.add(Rtype::NSEC).unwrap();
            for rrset in family.rrsets() {
                bitmap.add(rrset.rtype()).unwrap()
            }

            prev = Some((name, bitmap.finalize()));
        }
        if let Some((prev_name, bitmap)) = prev {
            res.push(
                prev_name.into_record(ttl, Nsec::new(apex_owner, bitmap)),
            );
        }
        res
    }

    /// Generate [RFC5155] NSEC3 and NSEC3PARAM records for this record set.
    ///
    /// This function does NOT enforce use of current best practice settings,
    /// as defined by [RFC 5155], [RFC 9077] and [RFC 9276] which state that:
    ///
    /// - The `ttl` should be the _"lesser of the MINIMUM field of the zone
    ///   SOA RR and the TTL of the zone SOA RR itself"_.
    ///
    /// - The `params` should be set to _"SHA-1, no extra iterations, empty
    ///   salt"_ and zero flags. See [`Nsec3param::default()`].
    ///
    /// [RFC 5155]: https://www.rfc-editor.org/rfc/rfc5155.html
    /// [RFC 9077]: https://www.rfc-editor.org/rfc/rfc9077.html
    /// [RFC 9276]: https://www.rfc-editor.org/rfc/rfc9276.html
    pub fn nsec3s<Octets, OctetsMut>(
        &self,
        apex: &FamilyName<N>,
        ttl: Ttl,
        params: Nsec3param<Octets>,
        opt_out: Nsec3OptOut,
        capture_hash_to_owner_mappings: bool,
    ) -> Result<Nsec3Records<N, Octets>, Nsec3HashError>
    where
        N: ToName + Clone + From<Name<Octets>> + Display + Ord + Hash,
        N: From<Name<<OctetsMut as FreezeBuilder>::Octets>>,
        D: RecordData,
        Octets: FromBuilder + OctetsFrom<Vec<u8>> + Clone + Default,
        Octets::Builder: EmptyBuilder + Truncate + AsRef<[u8]> + AsMut<[u8]>,
        <Octets::Builder as OctetsBuilder>::AppendError: Debug,
        OctetsMut: OctetsBuilder
            + AsRef<[u8]>
            + AsMut<[u8]>
            + EmptyBuilder
            + FreezeBuilder,
        <OctetsMut as FreezeBuilder>::Octets: AsRef<[u8]>,
    {
        // TODO:
        //   - Handle name collisions? (see RFC 5155 7.1 Zone Signing)
        //   - RFC 5155 section 2 Backwards compatibility:
        //     Reject old algorithms? if not, map 3 to 6 and 5 to 7, or reject
        //     use of 3 and 5?

        // RFC 5155 7.1 step 2:
        //   "If Opt-Out is being used, set the Opt-Out bit to one."
        let mut nsec3_flags = params.flags();
        if matches!(
            opt_out,
            Nsec3OptOut::OptOut | Nsec3OptOut::OptOutFlagsOnly
        ) {
            // Set the Opt-Out flag.
            nsec3_flags |= 0b0000_0001;
        }

        // RFC 5155 7.1 step 5: _"Sort the set of NSEC3 RRs into hash order."
        // We store the NSEC3s as we create them in a self-sorting vec.
        let mut nsec3s = SortedRecords::new();

        let mut ents = Vec::<N>::new();

        // The owner name of a zone cut if we currently are at or below one.
        let mut cut: Option<FamilyName<N>> = None;

        let mut families = self.families();

        // Since the records are ordered, the first family is the apex --
        // we can skip everything before that.
        families.skip_before(apex);

        // We also need the apex for the last NSEC.
        let apex_owner = families.first_owner().clone();
        let apex_label_count = apex_owner.iter_labels().count();

        let mut last_nent_stack: Vec<N> = vec![];
        let mut nsec3_hash_map = if capture_hash_to_owner_mappings {
            Some(HashMap::<N, N>::new())
        } else {
            None
        };

        for family in families {
            // If the owner is out of zone, we have moved out of our zone and
            // are done.
            if !family.is_in_zone(apex) {
                break;
            }

            // If the family is below a zone cut, we must ignore it.
            if let Some(ref cut) = cut {
                if family.owner().ends_with(cut.owner()) {
                    continue;
                }
            }

            // A copy of the family name. We’ll need it later.
            let name = family.family_name().cloned();

            // If this family is the parent side of a zone cut, we keep the
            // family name for later. This also means below that if
            // `cut.is_some()` we are at the parent side of a zone.
            cut = if family.is_zone_cut(apex) {
                Some(name.clone())
            } else {
                None
            };

            // RFC 5155 7.1 step 2:
            //   "If Opt-Out is being used, owner names of unsigned
            //    delegations MAY be excluded."
            let has_ds = family.records().any(|rec| rec.rtype() == Rtype::DS);
            if cut.is_some() && !has_ds && opt_out == Nsec3OptOut::OptOut {
                continue;
            }

            // RFC 5155 7.1 step 4:
            //   "If the difference in number of labels between the apex and
            //    the original owner name is greater than 1, additional NSEC3
            //    RRs need to be added for every empty non-terminal between
            //    the apex and the original owner name."
            let mut last_nent_distance_to_apex = 0;
            let mut last_nent = None;
            while let Some(this_last_nent) = last_nent_stack.pop() {
                if name.owner().ends_with(&this_last_nent) {
                    last_nent_distance_to_apex =
                        this_last_nent.iter_labels().count()
                            - apex_label_count;
                    last_nent = Some(this_last_nent);
                    break;
                }
            }
            let distance_to_root = name.owner().iter_labels().count();
            let distance_to_apex = distance_to_root - apex_label_count;
            if distance_to_apex > last_nent_distance_to_apex {
                // Are there any empty nodes between this node and the apex?
                // The zone file records are already sorted so if all of the
                // parent labels had records at them, i.e. they were non-empty
                // then non_empty_label_count would be equal to label_distance.
                // If it is less that means there are ENTs between us and the
                // last non-empty label in our ancestor path to the apex.

                // Walk from the owner name down the tree of labels from the
                // last known non-empty non-terminal label, extending the name
                // each time by one label until we get to the current name.

                // Given a.b.c.mail.example.com where:
                //   - example.com is the apex owner
                //   - mail.example.com was the last non-empty non-terminal
                // This loop will construct the names:
                //   - c.mail.example.com
                //   - b.c.mail.example.com
                // It will NOT construct the last name as that will be dealt
                // with in the next outer loop iteration.
                //   - a.b.c.mail.example.com
                let distance = distance_to_apex - last_nent_distance_to_apex;
                for n in (1..=distance - 1).rev() {
                    let rev_label_it = name.owner().iter_labels().skip(n);

                    // Create next longest ENT name.
                    let mut builder = NameBuilder::<OctetsMut>::new();
                    for label in rev_label_it.take(distance_to_apex - n) {
                        builder.append_label(label.as_slice()).unwrap();
                    }
                    let name =
                        builder.append_origin(&apex_owner).unwrap().into();

                    if let Err(pos) = ents.binary_search(&name) {
                        ents.insert(pos, name);
                    }
                }
            }

            // Create the type bitmap, assume there will be an RRSIG and an
            // NSEC3PARAM.
            let mut bitmap = RtypeBitmap::<Octets>::builder();

            // Authoritative RRsets will be signed.
            if cut.is_none() || has_ds {
                bitmap.add(Rtype::RRSIG).unwrap();
            }

            // RFC 5155 7.1 step 3:
            //   "For each RRSet at the original owner name, set the
            //    corresponding bit in the Type Bit Maps field."
            for rrset in family.rrsets() {
                bitmap.add(rrset.rtype()).unwrap();
            }

            if distance_to_apex == 0 {
                bitmap.add(Rtype::NSEC3PARAM).unwrap();
                bitmap.add(Rtype::DNSKEY).unwrap();
            }

            let rec = Self::mk_nsec3(
                name.owner(),
                params.hash_algorithm(),
                nsec3_flags,
                params.iterations(),
                params.salt(),
                &apex_owner,
                bitmap,
                ttl,
            )?;

            if let Some(nsec3_hash_map) = &mut nsec3_hash_map {
                nsec3_hash_map
                    .insert(rec.owner().clone(), name.owner().clone());
            }

            // Store the record by order of its owner name.
            if nsec3s.insert(rec).is_err() {
                return Err(Nsec3HashError::CollisionDetected);
            }

            if let Some(last_nent) = last_nent {
                last_nent_stack.push(last_nent);
            }
            last_nent_stack.push(name.owner().clone());
        }

        for name in ents {
            // Create the type bitmap, empty for an ENT NSEC3.
            let bitmap = RtypeBitmap::<Octets>::builder();

            let rec = Self::mk_nsec3(
                &name,
                params.hash_algorithm(),
                nsec3_flags,
                params.iterations(),
                params.salt(),
                &apex_owner,
                bitmap,
                ttl,
            )?;

            if let Some(nsec3_hash_map) = &mut nsec3_hash_map {
                nsec3_hash_map.insert(rec.owner().clone(), name);
            }

            // Store the record by order of its owner name.
            if nsec3s.insert(rec).is_err() {
                return Err(Nsec3HashError::CollisionDetected);
            }
        }

        // RFC 5155 7.1 step 7:
        //   "In each NSEC3 RR, insert the next hashed owner name by using the
        //    value of the next NSEC3 RR in hash order.  The next hashed owner
        //    name of the last NSEC3 RR in the zone contains the value of the
        //    hashed owner name of the first NSEC3 RR in the hash order."
        for i in 1..=nsec3s.records.len() {
            let next_i = if i == nsec3s.records.len() { 0 } else { i };
            let cur_owner = nsec3s.records[next_i].owner();
            let name: Name<Octets> = cur_owner.try_to_name().unwrap();
            let label = name.iter_labels().next().unwrap();
            let owner_hash = if let Ok(hash_octets) =
                base32::decode_hex(&format!("{label}"))
            {
                OwnerHash::<Octets>::from_octets(hash_octets).unwrap()
            } else {
                OwnerHash::<Octets>::from_octets(name.as_octets().clone())
                    .unwrap()
            };
            let last_rec = &mut nsec3s.records[i - 1];
            let last_nsec3: &mut Nsec3<Octets> = last_rec.data_mut();
            last_nsec3.set_next_owner(owner_hash.clone());
        }

        // RFC 5155 7.1 step 8:
        //   "Finally, add an NSEC3PARAM RR with the same Hash Algorithm,
        //    Iterations, and Salt fields to the zone apex."
        let nsec3param = Record::new(
            apex.owner().try_to_name::<Octets>().unwrap().into(),
            Class::IN,
            ttl,
            params,
        );

        // RFC 5155 7.1 after step 8:
        //   "If a hash collision is detected, then a new salt has to be
        //    chosen, and the signing process restarted."
        //
        // Handled above.

        let res = Nsec3Records::new(nsec3s.records, nsec3param);

        if let Some(nsec3_hash_map) = nsec3_hash_map {
            Ok(res.with_hashes(nsec3_hash_map))
        } else {
            Ok(res)
        }
    }

    pub fn write<W>(&self, target: &mut W) -> Result<(), io::Error>
    where
        N: fmt::Display,
        D: RecordData + fmt::Display,
        W: io::Write,
    {
        for record in self.records.iter().filter(|r| r.rtype() == Rtype::SOA)
        {
            writeln!(target, "{record}")?;
        }

        for record in self.records.iter().filter(|r| r.rtype() != Rtype::SOA)
        {
            writeln!(target, "{record}")?;
        }

        Ok(())
    }

    pub fn write_with_comments<W, F, C>(
        &self,
        target: &mut W,
        comment_cb: F,
    ) -> Result<(), io::Error>
    where
        N: fmt::Display,
        D: RecordData + fmt::Display,
        W: io::Write,
        C: fmt::Display,
        F: Fn(&Record<N, D>) -> Option<C>,
    {
        for record in self.records.iter().filter(|r| r.rtype() == Rtype::SOA)
        {
            if let Some(comment) = comment_cb(record) {
                writeln!(target, "{record} ;{}", comment)?;
            } else {
                writeln!(target, "{record}")?;
            }
        }

        for record in self.records.iter().filter(|r| r.rtype() != Rtype::SOA)
        {
            if let Some(comment) = comment_cb(record) {
                writeln!(target, "{record} ;{}", comment)?;
            } else {
                writeln!(target, "{record}")?;
            }
        }

        Ok(())
    }
}

/// Helper functions used to create NSEC3 records per RFC 5155.
impl<N, D> SortedRecords<N, D> {
    #[allow(clippy::too_many_arguments)]
    fn mk_nsec3<Octets>(
        name: &N,
        alg: Nsec3HashAlg,
        flags: u8,
        iterations: u16,
        salt: &Nsec3Salt<Octets>,
        apex_owner: &N,
        bitmap: RtypeBitmapBuilder<<Octets as FromBuilder>::Builder>,
        ttl: Ttl,
    ) -> Result<Record<N, Nsec3<Octets>>, Nsec3HashError>
    where
        N: ToName + From<Name<Octets>>,
        Octets: FromBuilder + Clone + Default,
        <Octets as FromBuilder>::Builder:
            EmptyBuilder + AsRef<[u8]> + AsMut<[u8]> + Truncate,
    {
        // Create the base32hex ENT NSEC owner name.
        let base32hex_label =
            Self::mk_base32hex_label_for_name(name, alg, iterations, salt)?;

        // Prepend it to the zone name to create the NSEC3 owner
        // name.
        let owner_name = Self::append_origin(base32hex_label, apex_owner);

        // RFC 5155 7.1. step 2:
        //   "The Next Hashed Owner Name field is left blank for the moment."
        // Create a placeholder next owner, we'll fix it later.
        let placeholder_next_owner =
            OwnerHash::<Octets>::from_octets(Octets::default()).unwrap();

        // Create an NSEC3 record.
        let nsec3 = Nsec3::new(
            alg,
            flags,
            iterations,
            salt.clone(),
            placeholder_next_owner,
            bitmap.finalize(),
        );

        Ok(Record::new(owner_name, Class::IN, ttl, nsec3))
    }

    fn append_origin<Octets>(base32hex_label: String, apex_owner: &N) -> N
    where
        N: ToName + From<Name<Octets>>,
        Octets: FromBuilder,
        <Octets as FromBuilder>::Builder:
            EmptyBuilder + AsRef<[u8]> + AsMut<[u8]>,
    {
        let mut builder = NameBuilder::<Octets::Builder>::new();
        builder.append_label(base32hex_label.as_bytes()).unwrap();
        let owner_name = builder.append_origin(apex_owner).unwrap();
        let owner_name: N = owner_name.into();
        owner_name
    }

    fn mk_base32hex_label_for_name<Octets>(
        name: &N,
        alg: Nsec3HashAlg,
        iterations: u16,
        salt: &Nsec3Salt<Octets>,
    ) -> Result<String, Nsec3HashError>
    where
        N: ToName,
        Octets: AsRef<[u8]>,
    {
        let hash_octets: Vec<u8> =
            nsec3_hash(name, alg, iterations, salt)?.into_octets();
        Ok(base32::encode_string_hex(&hash_octets).to_ascii_lowercase())
    }
}

impl<N, D: CanonicalOrd> Default for SortedRecords<N, D> {
    fn default() -> Self {
        Self::new()
    }
}

impl<N, D> From<Vec<Record<N, D>>> for SortedRecords<N, D>
where
    N: ToName,
    D: RecordData + CanonicalOrd,
{
    fn from(mut src: Vec<Record<N, D>>) -> Self {
        src.sort_by(CanonicalOrd::canonical_cmp);
        SortedRecords { records: src }
    }
}

impl<N, D> FromIterator<Record<N, D>> for SortedRecords<N, D>
where
    N: ToName,
    D: RecordData + CanonicalOrd,
{
    fn from_iter<T: IntoIterator<Item = Record<N, D>>>(iter: T) -> Self {
        let mut res = Self::new();
        for item in iter {
            let _ = res.insert(item);
        }
        res
    }
}

impl<N, D> Extend<Record<N, D>> for SortedRecords<N, D>
where
    N: ToName,
    D: RecordData + CanonicalOrd,
{
    fn extend<T: IntoIterator<Item = Record<N, D>>>(&mut self, iter: T) {
        for item in iter {
            let _ = self.insert(item);
        }
    }
}

//------------ Nsec3Records ---------------------------------------------------

pub struct Nsec3Records<N, Octets> {
    /// The NSEC3 records.
    pub recs: Vec<Record<N, Nsec3<Octets>>>,

    /// The NSEC3PARAM record.
    pub param: Record<N, Nsec3param<Octets>>,

    /// A map of hashes to owner names.
    ///
    /// For diagnostic purposes. None if not generated.
    pub hashes: Option<HashMap<N, N>>,
}

impl<N, Octets> Nsec3Records<N, Octets> {
    pub fn new(
        recs: Vec<Record<N, Nsec3<Octets>>>,
        param: Record<N, Nsec3param<Octets>>,
    ) -> Self {
        Self {
            recs,
            param,
            hashes: None,
        }
    }

    pub fn with_hashes(mut self, hashes: HashMap<N, N>) -> Self {
        self.hashes = Some(hashes);
        self
    }
}

//------------ Family --------------------------------------------------------

/// A set of records with the same owner name and class.
pub struct Family<'a, N, D> {
    slice: &'a [Record<N, D>],
}

impl<'a, N, D> Family<'a, N, D> {
    fn new(slice: &'a [Record<N, D>]) -> Self {
        Family { slice }
    }

    pub fn owner(&self) -> &N {
        self.slice[0].owner()
    }

    pub fn class(&self) -> Class {
        self.slice[0].class()
    }

    pub fn family_name(&self) -> FamilyName<&N> {
        FamilyName::new(self.owner(), self.class())
    }

    pub fn rrsets(&self) -> FamilyIter<'a, N, D> {
        FamilyIter::new(self.slice)
    }

    pub fn records(&self) -> slice::Iter<'a, Record<N, D>> {
        self.slice.iter()
    }

    pub fn is_zone_cut<NN>(&self, apex: &FamilyName<NN>) -> bool
    where
        N: ToName,
        NN: ToName,
        D: RecordData,
    {
        self.family_name().ne(apex)
            && self.records().any(|record| record.rtype() == Rtype::NS)
    }

    pub fn is_in_zone<NN: ToName>(&self, apex: &FamilyName<NN>) -> bool
    where
        N: ToName,
    {
        self.owner().ends_with(&apex.owner) && self.class() == apex.class
    }
}

//------------ FamilyName ----------------------------------------------------

/// The identifier for a family, i.e., a owner name and class.
#[derive(Clone)]
pub struct FamilyName<N> {
    owner: N,
    class: Class,
}

impl<N> FamilyName<N> {
    pub fn new(owner: N, class: Class) -> Self {
        FamilyName { owner, class }
    }

    pub fn owner(&self) -> &N {
        &self.owner
    }

    pub fn class(&self) -> Class {
        self.class
    }

    pub fn into_record<D>(self, ttl: Ttl, data: D) -> Record<N, D>
    where
        N: Clone,
    {
        Record::new(self.owner.clone(), self.class, ttl, data)
    }
}

impl<'a, N: Clone> FamilyName<&'a N> {
    pub fn cloned(&self) -> FamilyName<N> {
        FamilyName {
            owner: (*self.owner).clone(),
            class: self.class,
        }
    }
}

impl<N: ToName, NN: ToName> PartialEq<FamilyName<NN>> for FamilyName<N> {
    fn eq(&self, other: &FamilyName<NN>) -> bool {
        self.owner.name_eq(&other.owner) && self.class == other.class
    }
}

impl<N: ToName, NN: ToName, D> PartialEq<Record<NN, D>> for FamilyName<N> {
    fn eq(&self, other: &Record<NN, D>) -> bool {
        self.owner.name_eq(other.owner()) && self.class == other.class()
    }
}

//------------ Rrset ---------------------------------------------------------

/// A set of records with the same owner name, class, and record type.
pub struct Rrset<'a, N, D> {
    slice: &'a [Record<N, D>],
}

impl<'a, N, D> Rrset<'a, N, D> {
    fn new(slice: &'a [Record<N, D>]) -> Self {
        Rrset { slice }
    }

    pub fn owner(&self) -> &N {
        self.slice[0].owner()
    }

    pub fn class(&self) -> Class {
        self.slice[0].class()
    }

    pub fn family_name(&self) -> FamilyName<&N> {
        FamilyName::new(self.owner(), self.class())
    }

    pub fn rtype(&self) -> Rtype
    where
        D: RecordData,
    {
        self.slice[0].rtype()
    }

    pub fn ttl(&self) -> Ttl {
        self.slice[0].ttl()
    }

    pub fn first(&self) -> &Record<N, D> {
        &self.slice[0]
    }

    pub fn iter(&self) -> slice::Iter<'a, Record<N, D>> {
        self.slice.iter()
    }
}

//------------ RecordsIter ---------------------------------------------------

/// An iterator that produces families from sorted records.
pub struct RecordsIter<'a, N, D> {
    slice: &'a [Record<N, D>],
}

impl<'a, N, D> RecordsIter<'a, N, D> {
    fn new(slice: &'a [Record<N, D>]) -> Self {
        RecordsIter { slice }
    }

    pub fn first_owner(&self) -> &'a N {
        self.slice[0].owner()
    }

    pub fn skip_before<NN: ToName>(&mut self, apex: &FamilyName<NN>)
    where
        N: ToName,
    {
        while let Some(first) = self.slice.first() {
            if first.class() != apex.class() {
                continue;
            }
            if apex == first || first.owner().ends_with(apex.owner()) {
                break;
            }
            self.slice = &self.slice[1..]
        }
    }
}

impl<'a, N, D> Iterator for RecordsIter<'a, N, D>
where
    N: ToName + 'a,
    D: RecordData + 'a,
{
    type Item = Family<'a, N, D>;

    fn next(&mut self) -> Option<Self::Item> {
        let first = match self.slice.first() {
            Some(first) => first,
            None => return None,
        };
        let mut end = 1;
        while let Some(record) = self.slice.get(end) {
            if !record.owner().name_eq(first.owner())
                || record.class() != first.class()
            {
                break;
            }
            end += 1;
        }
        let (res, slice) = self.slice.split_at(end);
        self.slice = slice;
        Some(Family::new(res))
    }
}

//------------ RrsetIter -----------------------------------------------------

/// An iterator that produces RRsets from sorted records.
pub struct RrsetIter<'a, N, D> {
    slice: &'a [Record<N, D>],
}

impl<'a, N, D> RrsetIter<'a, N, D> {
    fn new(slice: &'a [Record<N, D>]) -> Self {
        RrsetIter { slice }
    }
}

impl<'a, N, D> Iterator for RrsetIter<'a, N, D>
where
    N: ToName + 'a,
    D: RecordData + 'a,
{
    type Item = Rrset<'a, N, D>;

    fn next(&mut self) -> Option<Self::Item> {
        let first = match self.slice.first() {
            Some(first) => first,
            None => return None,
        };
        let mut end = 1;
        while let Some(record) = self.slice.get(end) {
            if !record.owner().name_eq(first.owner())
                || record.rtype() != first.rtype()
                || record.class() != first.class()
            {
                break;
            }
            end += 1;
        }
        let (res, slice) = self.slice.split_at(end);
        self.slice = slice;
        Some(Rrset::new(res))
    }
}

//------------ FamilyIter ----------------------------------------------------

/// An iterator that produces RRsets from a record family.
pub struct FamilyIter<'a, N, D> {
    slice: &'a [Record<N, D>],
}

impl<'a, N, D> FamilyIter<'a, N, D> {
    fn new(slice: &'a [Record<N, D>]) -> Self {
        FamilyIter { slice }
    }
}

impl<'a, N, D> Iterator for FamilyIter<'a, N, D>
where
    N: ToName + 'a,
    D: RecordData + 'a,
{
    type Item = Rrset<'a, N, D>;

    fn next(&mut self) -> Option<Self::Item> {
        let first = match self.slice.first() {
            Some(first) => first,
            None => return None,
        };
        let mut end = 1;
        while let Some(record) = self.slice.get(end) {
            if record.rtype() != first.rtype() {
                break;
            }
            end += 1;
        }
        let (res, slice) = self.slice.split_at(end);
        self.slice = slice;
        Some(Rrset::new(res))
    }
}

//------------ ErrorTypeToBeDetermined ---------------------------------------

#[derive(Debug)]
pub struct ErrorTypeToBeDetermined;

//------------ Nsec3OptOut ---------------------------------------------------

/// The different types of NSEC3 opt-out.
#[derive(Copy, Clone, Debug, Default, Eq, PartialEq)]
pub enum Nsec3OptOut {
    /// No opt-out. The opt-out flag of NSEC3 RRs will NOT be set and insecure
    /// delegations will be included in the NSEC3 chain.
    #[default]
    NoOptOut,

    /// Opt-out. The opt-out flag of NSEC3 RRs will be set and insecure
    /// delegations will NOT be included in the NSEC3 chain.
    OptOut,

    /// Opt-out (flags only). The opt-out flag of NSEC3 RRs will be set and
    /// insecure delegations will be included in the NSEC3 chain.
    OptOutFlagsOnly,
}

// TODO: Add tests for nsec3s() that validate the following from RFC 5155:
//
// https://www.rfc-editor.org/rfc/rfc5155.html#section-7.1
// 7.1. Zone Signing
//     "Zones using NSEC3 must satisfy the following properties:
//
//      o  Each owner name within the zone that owns authoritative RRSets
//         MUST have a corresponding NSEC3 RR.  Owner names that correspond
//         to unsigned delegations MAY have a corresponding NSEC3 RR.
//         However, if there is not a corresponding NSEC3 RR, there MUST be
//         an Opt-Out NSEC3 RR that covers the "next closer" name to the
//         delegation.  Other non-authoritative RRs are not represented by
//         NSEC3 RRs.
//
//      o  Each empty non-terminal MUST have a corresponding NSEC3 RR, unless
//         the empty non-terminal is only derived from an insecure delegation
//         covered by an Opt-Out NSEC3 RR.
//
//      o  The TTL value for any NSEC3 RR SHOULD be the same as the minimum
//         TTL value field in the zone SOA RR.
//
//      o  The Type Bit Maps field of every NSEC3 RR in a signed zone MUST
//         indicate the presence of all types present at the original owner
//         name, except for the types solely contributed by an NSEC3 RR
//         itself.  Note that this means that the NSEC3 type itself will
//         never be present in the Type Bit Maps."<|MERGE_RESOLUTION|>--- conflicted
+++ resolved
@@ -244,20 +244,15 @@
             }
 
             let mut bitmap = RtypeBitmap::<Octets>::builder();
-<<<<<<< HEAD
-            // Assume there's gonna be an RRSIG.
-            bitmap.add(Rtype::RRSIG).unwrap();
-            if family.owner() == &apex_owner {
-                // Assume there's gonna be a DNSKEY.
-                bitmap.add(Rtype::DNSKEY).unwrap();
-            }
-=======
             // RFC 4035 section 2.3:
             //  "The type bitmap of every NSEC resource record in a signed
             //   zone MUST indicate the presence of both the NSEC record
             //   itself and its corresponding RRSIG record."
             bitmap.add(Rtype::RRSIG).unwrap();
->>>>>>> a23a5fd2
+            if family.owner() == &apex_owner {
+                // Assume there's gonna be a DNSKEY.
+                bitmap.add(Rtype::DNSKEY).unwrap();
+            }
             bitmap.add(Rtype::NSEC).unwrap();
             for rrset in family.rrsets() {
                 bitmap.add(rrset.rtype()).unwrap()
