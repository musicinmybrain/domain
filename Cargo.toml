[package]
name = "domain"
version = "0.10.0-dev"
rust-version = "1.67.0"
edition = "2021"
authors = ["NLnet Labs <dns-team@nlnetlabs.nl>"]
description = "A DNS library for Rust."
documentation = "https://docs.rs/domain"
homepage = "https://github.com/nlnetlabs/domain/"
repository = "https://github.com/nlnetlabs/domain/"
readme = "README.md"
keywords = ["DNS", "domain"]
license = "BSD-3-Clause"

[lib]
name = "domain"
path = "src/lib.rs"

[dependencies]
octseq           =  { version = "0.5", default-features = false }
pin-project-lite = "0.2"
time             =  { version = "0.3.1", default-features = false }

rand           = { version = "0.8", optional = true }
bytes          = { version = "1.0", optional = true, default-features = false }
chrono         = { version = "0.4.6", optional = true, default-features = false }
futures        = { version = "0.3.22", optional = true }
futures-util   = { version = "0.3", optional = true }
heapless       = { version = "0.8", optional = true }
hex            = { version = "0.4", optional = true }
libc           = { version = "0.2.79", default-features = false, optional = true } # 0.2.79 is the first version that has IP_PMTUDISC_OMIT
proc-macro2    = { version = "1.0.69", optional = true } # Force proc-macro2 to at least 1.0.69 for minimal-version build
ring           = { version = "0.17", optional = true }
rustls-pemfile = { version = "1.0", optional = true }
serde          = { version = "1.0.130", optional = true, features = ["derive"] }
siphasher      = { version = "1", optional = true }
smallvec       = { version = "1.3", optional = true }
socket2        = { version = "0.5.5", optional = true }
tokio          = { version = "1.33", optional = true, features = ["io-util", "macros", "net", "time", "sync", "rt-multi-thread" ] }
tokio-tfo      = { version = "0.2.0", optional = true }
tokio-rustls   = { version = "0.24", optional = true, features = [] }
tracing        = { version = "0.1.40", optional = true }

[target.'cfg(macos)'.dependencies]
# specifying this overrides minimum-version mio's 0.2.69 libc dependency, which allows the build to work
libc = { version = "0.2.71", default-features = false, optional = true }

[features]
default     = ["std", "rand"]
bytes       = ["dep:bytes", "octseq/bytes"]
heapless    = ["dep:heapless", "octseq/heapless"]
resolv      = ["net", "smallvec", "unstable-client-transport"]
resolv-sync = ["resolv", "tokio/rt"]
serde       = ["dep:serde", "octseq/serde"]
sign        = ["std"]
smallvec    = ["dep:smallvec", "octseq/smallvec"]
std         = ["bytes?/std", "octseq/std", "time/std"]
net         = ["bytes", "futures-util", "rand", "std", "tokio", "tokio-rustls"]
tsig        = ["bytes", "ring", "smallvec"]
validate    = ["std", "ring"]
zonefile    = ["bytes", "std"]

# Unstable features
unstable-client-transport = []
unstable-server-transport = ["chrono/clock", "futures", "hex", "libc", "tracing"]

[dev-dependencies]
<<<<<<< HEAD
rustls       = { version = "0.21.9" }
serde_test   = "1.0.130"
serde_yaml   = "0.9"
tokio        = { version = "1", features = ["rt-multi-thread", "io-util", "net", "test-util"] }
tokio-test	 = "0.4"
webpki-roots = { version = "0.25" }

# For tracing support in integration tests:
lazy_static  = { version = "1.4.0" } # Force lazy_static to > 1.0.0 for https://github.com/rust-lang-nursery/lazy-static.rs/pull/107
tracing-subscriber = { version = "0.3.18", features = ["env-filter"] }
=======
rustls             = { version = "0.21.9" }
serde_test         = "1.0.130"
serde_json         = "1.0.113"
serde_yaml         = "0.9"
tokio              = { version = "1", features = ["rt-multi-thread", "io-util", "net"] }
tokio-test	   = "0.4"
webpki-roots       = { version = "0.25" }
>>>>>>> 669d547a

[package.metadata.docs.rs]
all-features = true
rustdoc-args = ["--cfg", "docsrs"]

[[example]]
name = "readzone"
required-features = ["zonefile"]

[[example]]
name = "download-rust-lang"
required-features = ["resolv"]

[[example]]
name = "lookup"
required-features = ["resolv"]

[[example]]
name = "resolv-sync"
required-features = ["resolv-sync"]

[[example]]
name = "client"
required-features = ["std", "rand"]

[[example]]
name = "client-transports"
required-features = ["net"]

[[example]]
name = "serve"
required-features = ["net", "rustls-pemfile", "socket2", "tokio-rustls", "tokio-tfo", "unstable-server-transport"]<|MERGE_RESOLUTION|>--- conflicted
+++ resolved
@@ -65,9 +65,9 @@
 unstable-server-transport = ["chrono/clock", "futures", "hex", "libc", "tracing"]
 
 [dev-dependencies]
-<<<<<<< HEAD
 rustls       = { version = "0.21.9" }
 serde_test   = "1.0.130"
+serde_json   = "1.0.113"
 serde_yaml   = "0.9"
 tokio        = { version = "1", features = ["rt-multi-thread", "io-util", "net", "test-util"] }
 tokio-test	 = "0.4"
@@ -76,15 +76,6 @@
 # For tracing support in integration tests:
 lazy_static  = { version = "1.4.0" } # Force lazy_static to > 1.0.0 for https://github.com/rust-lang-nursery/lazy-static.rs/pull/107
 tracing-subscriber = { version = "0.3.18", features = ["env-filter"] }
-=======
-rustls             = { version = "0.21.9" }
-serde_test         = "1.0.130"
-serde_json         = "1.0.113"
-serde_yaml         = "0.9"
-tokio              = { version = "1", features = ["rt-multi-thread", "io-util", "net"] }
-tokio-test	   = "0.4"
-webpki-roots       = { version = "0.25" }
->>>>>>> 669d547a
 
 [package.metadata.docs.rs]
 all-features = true
