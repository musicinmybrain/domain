//! EDNS options to signal a variable TCP connection timeout.
//!
//! The option in this module – [`TcpKeepalive`] – allows a server to signal
//! to a client how long it should hold on to a TCP connection after having
//! received an answer.
//!
//! Note that his has nothing to do with the keepalive feature of TCP itself.
//!
//! This option is defined in [RFC 7829](https://tools.ietf.org/html/rfc7828).

use core::fmt;
use core::time::Duration;
use super::super::iana::OptionCode;
use super::super::message_builder::OptBuilder;
use super::super::wire::{Compose, Composer, Parse, ParseError};
use super::{Opt, OptData, ComposeOptData, ParseOptData};
use octseq::builder::OctetsBuilder;
use octseq::octets::Octets;
use octseq::parse::Parser;


//------------ TcpKeepalive --------------------------------------------------

/// Option data for the edns-tcp-keepalive option.
///
/// The edns-tcp-keepalive option can be used to determine a time a server
/// would like a client to keep a TCP connection open after receiving an
/// answer. The client includes the option without a value in its query to
/// indicate support for the option. The server then includes the option in
/// its response, including a 16-bit value that provides the idle time in
/// units of 100 milliseconds.
#[derive(Clone, Copy, Debug, Eq, Hash, Ord, PartialEq, PartialOrd)]
pub struct TcpKeepalive(Option<IdleTimeout>);

impl TcpKeepalive {
    /// The option code for this option.
    pub(super) const CODE: OptionCode = OptionCode::TCP_KEEPALIVE;
    
    /// Creates a new value from an optional idle timeout.
    #[must_use]
    pub fn new(timeout: Option<IdleTimeout>) -> Self {
        TcpKeepalive(timeout)
    }

    /// Returns the idle timeout.
    #[must_use]
    pub fn timeout(self) -> Option<IdleTimeout> {
        self.0
    }

    /// Parses an option data value from its wire format.
    pub fn parse<Octs: AsRef<[u8]> + ?Sized>(
        parser: &mut Parser<Octs>
    ) -> Result<Self, ParseError> {
        if parser.remaining() == 0 {
            Ok(Self::new(None))
        } else {
            IdleTimeout::parse(parser).map(|v| Self::new(Some(v)))
        }
    }

<<<<<<< HEAD
    pub(crate) fn try_octets_from<E>(src: Self) -> Result<Self, E> {
=======
    /// Placeholder for unnecessary octets conversion.
    ///
    /// This method only exists for the `AllOptData` macro.
    pub(super) fn try_octets_from<E>(src: Self) -> Result<Self, E> {
>>>>>>> 4d75f478
        Ok(src)
    }
}

//--- OptData

impl OptData for TcpKeepalive {
    fn code(&self) -> OptionCode {
        OptionCode::TCP_KEEPALIVE
    }
}

impl<'a, Octs: AsRef<[u8]>> ParseOptData<'a, Octs> for TcpKeepalive {
    fn parse_option(
        code: OptionCode,
        parser: &mut Parser<'a, Octs>,
    ) -> Result<Option<Self>, ParseError> {
        if code == OptionCode::TCP_KEEPALIVE {
            Self::parse(parser).map(Some)
        }
        else {
            Ok(None)
        }
    }
}

impl ComposeOptData for TcpKeepalive {
    fn compose_len(&self) -> u16 {
        match self.0 {
            Some(_) => IdleTimeout::COMPOSE_LEN,
            None => 0,
        }
    }

    fn compose_option<Target: OctetsBuilder + ?Sized>(
        &self, target: &mut Target
    ) -> Result<(), Target::AppendError> {
        match self.0 {
            Some(v) => v.compose(target),
            None => Ok(()),
        }
    }
}

//--- Display

impl fmt::Display for TcpKeepalive {
    fn fmt(&self, f: &mut fmt::Formatter) -> fmt::Result {
        match self.0 {
            Some(v) => write!(f, "{}", v),
            None => write!(f, ""),
        }
    }
}

//--- Extended Opt and OptBuilder

impl<Octs: Octets> Opt<Octs> {
    /// Returns the first edns-tcp-keepalive option if present.
    ///
    /// This option is used to signal a timeout to keep a TCP connection
    /// open.
    pub fn tcp_keepalive(&self) -> Option<TcpKeepalive> {
        self.first()
    }
}

impl<'a, Target: Composer> OptBuilder<'a, Target> {
    pub fn tcp_keepalive(
        &mut self, timeout: Option<IdleTimeout>
    ) -> Result<(), Target::AppendError> {
        self.push(&TcpKeepalive::new(timeout))
    }
}


//------------ IdleTimeout ---------------------------------------------------

/// The idle timeout value of a [`TcpKeepalive`] option.
///
/// This value is a `u16` carrying a time in units of 100 milliseconds. The
/// type provides means to conver the value into its raw `u16` value or into
/// a `Duration` value.
#[derive(Clone, Copy, Debug, Eq, Hash, Ord, PartialEq, PartialOrd)]
pub struct IdleTimeout(u16);

impl IdleTimeout {
    /// The length in octets of the wire format.
    const COMPOSE_LEN: u16 = 2;

    /// Parses a value from its wire format.
    fn parse<Octs: AsRef<[u8]> + ?Sized>(
        parser: &mut Parser<Octs>
    ) -> Result<Self, ParseError> {
        u16::parse(parser).map(Self)
    }

    /// Appends a value in wire format to a target.
    fn compose<Target: OctetsBuilder + ?Sized>(
        &self, target: &mut Target
    ) -> Result<(), Target::AppendError> {
        self.0.compose(target)
    }
}

//--- From and TryFrom

impl From<u16> for IdleTimeout {
    fn from(src: u16) -> Self {
        Self(src)
    }
}

impl From<IdleTimeout> for u16 {
    fn from(src: IdleTimeout) -> u16 {
        src.0
    }
}

impl TryFrom<Duration> for IdleTimeout {
    type Error = FromDurationError;

    fn try_from(duration: Duration) -> Result<Self, Self::Error> {
        Ok(Self(
            u16::try_from(
                duration.as_secs().checked_mul(10).ok_or(
                    FromDurationError(())
                )?
                + u64::from(duration.subsec_millis() / 100)
            ).map_err(|_| FromDurationError(()))?
        ))
    }
}

impl From<IdleTimeout> for Duration {
    fn from(src: IdleTimeout) -> Self {
        Duration::from_millis(u64::from(src.0) * 100)
    }
}

//--- Display

impl fmt::Display for IdleTimeout {
    fn fmt(&self, f: &mut fmt::Formatter) -> fmt::Result {
        self.0.fmt(f)
    }
}


//------------ FromDurationError ---------------------------------------------

/// A duration value was too large to convert into a idle timeout.
#[derive(Clone, Copy, Debug)]
pub struct FromDurationError(());

impl fmt::Display for FromDurationError {
    fn fmt(&self, f: &mut fmt::Formatter) -> fmt::Result {
        f.write_str("duration too large")
    }
}

#[cfg(feature = "std")]
impl std::error::Error for FromDurationError { }


//============ Testing =======================================================

#[cfg(test)]
#[cfg(all(feature = "std", feature = "bytes"))]
mod test {
    use super::*;
    use super::super::test::test_option_compose_parse;
    
    #[test]
    #[allow(clippy::redundant_closure)] // lifetimes ...
    fn tcp_keepalive_compose_parse_none() {
        test_option_compose_parse(
            &TcpKeepalive::new(None),
            |parser| TcpKeepalive::parse(parser)
        );
    }

    #[test]
    #[allow(clippy::redundant_closure)] // lifetimes ...
    fn tcp_keepalive_compose_parse_some() {
        test_option_compose_parse(
            &TcpKeepalive::new(Some(12.into())),
            |parser| TcpKeepalive::parse(parser)
        );
    }
}
<|MERGE_RESOLUTION|>--- conflicted
+++ resolved
@@ -59,14 +59,10 @@
         }
     }
 
-<<<<<<< HEAD
-    pub(crate) fn try_octets_from<E>(src: Self) -> Result<Self, E> {
-=======
     /// Placeholder for unnecessary octets conversion.
     ///
     /// This method only exists for the `AllOptData` macro.
     pub(super) fn try_octets_from<E>(src: Self) -> Result<Self, E> {
->>>>>>> 4d75f478
         Ok(src)
     }
 }
