--- conflicted
+++ resolved
@@ -984,11 +984,7 @@
         RecordIter::new(self, true)
     }
 
-<<<<<<< HEAD
     /// Trades `self` in for an iterator over the records.
-=======
-    /// Trades `self` for an interator over all the record.
->>>>>>> 4d75f478
     #[must_use]
     pub fn into_records<Data: ParseAnyRecordData<'a, Octs>>(
         self,
@@ -1263,12 +1259,7 @@
     Octs: Octets + ?Sized,
     Data: ParseAnyRecordData<'a, Octs>,
 {
-<<<<<<< HEAD
-    type Item =
-        Result<Record<ParsedDname<Octs::Range<'a>>, Data>, ParseError>;
-=======
     type Item = Result<Record<ParsedName<Octs::Range<'a>>, Data>, ParseError>;
->>>>>>> 4d75f478
 
     fn next(&mut self) -> Option<Self::Item> {
         let record = match self.section.next() {
@@ -1279,10 +1270,7 @@
         Some(record.into_any_record())
     }
 }
-<<<<<<< HEAD
-
-=======
->>>>>>> 4d75f478
+
 //============ Error Types ===================================================
 
 //------------ ShortMessage --------------------------------------------------
