--- conflicted
+++ resolved
@@ -1,9 +1,3 @@
-<<<<<<< HEAD
-//! Key and Signer using OpenSSL.
-
-use core::fmt;
-use std::boxed::Box;
-=======
 //! DNSSEC signing using OpenSSL.
 
 #![cfg(feature = "openssl")]
@@ -11,15 +5,11 @@
 
 use core::fmt;
 use std::vec::Vec;
->>>>>>> 2f2fb58c
 
 use openssl::{
     bn::BigNum,
     ecdsa::EcdsaSig,
-<<<<<<< HEAD
-=======
     error::ErrorStack,
->>>>>>> 2f2fb58c
     pkey::{self, PKey, Private},
 };
 
@@ -28,16 +18,12 @@
     validate::{RawPublicKey, RsaPublicKey, Signature},
 };
 
-<<<<<<< HEAD
-use super::{generic, SignRaw};
-=======
 use super::{
     generic::{self, GenerateParams},
     SignError, SignRaw,
 };
 
 //----------- SecretKey ------------------------------------------------------
->>>>>>> 2f2fb58c
 
 /// A key pair backed by OpenSSL.
 pub struct SecretKey {
@@ -48,29 +34,14 @@
     pkey: PKey<Private>,
 }
 
-<<<<<<< HEAD
+//--- Conversion to and from generic keys
+
 impl SecretKey {
     /// Use a generic secret key with OpenSSL.
-    ///
-    /// # Panics
-    ///
-    /// Panics if OpenSSL fails or if memory could not be allocated.
-=======
-//--- Conversion to and from generic keys
-
-impl SecretKey {
-    /// Use a generic secret key with OpenSSL.
->>>>>>> 2f2fb58c
     pub fn from_generic(
         secret: &generic::SecretKey,
         public: &RawPublicKey,
     ) -> Result<Self, FromGenericError> {
-<<<<<<< HEAD
-        fn num(slice: &[u8]) -> BigNum {
-            let mut v = BigNum::new_secure().unwrap();
-            v.copy_from_slice(slice).unwrap();
-            v
-=======
         fn num(slice: &[u8]) -> Result<BigNum, FromGenericError> {
             let mut v = BigNum::new()?;
             v.copy_from_slice(slice)?;
@@ -81,7 +52,6 @@
             let mut v = BigNum::new_secure()?;
             v.copy_from_slice(slice)?;
             Ok(v)
->>>>>>> 2f2fb58c
         }
 
         let pkey = match (secret, public) {
@@ -94,16 +64,6 @@
                     return Err(FromGenericError::InvalidKey);
                 }
 
-<<<<<<< HEAD
-                let n = BigNum::from_slice(&s.n).unwrap();
-                let e = BigNum::from_slice(&s.e).unwrap();
-                let d = num(&s.d);
-                let p = num(&s.p);
-                let q = num(&s.q);
-                let d_p = num(&s.d_p);
-                let d_q = num(&s.d_q);
-                let q_i = num(&s.q_i);
-=======
                 let n = num(&s.n)?;
                 let e = num(&s.e)?;
                 let d = secure_num(&s.d)?;
@@ -112,19 +72,11 @@
                 let d_p = secure_num(&s.d_p)?;
                 let d_q = secure_num(&s.d_q)?;
                 let q_i = secure_num(&s.q_i)?;
->>>>>>> 2f2fb58c
 
                 // NOTE: The 'openssl' crate doesn't seem to expose
                 // 'EVP_PKEY_fromdata', which could be used to replace the
                 // deprecated methods called here.
 
-<<<<<<< HEAD
-                openssl::rsa::Rsa::from_private_components(
-                    n, e, d, p, q, d_p, d_q, q_i,
-                )
-                .and_then(PKey::from_rsa)
-                .unwrap()
-=======
                 let key = openssl::rsa::Rsa::from_private_components(
                     n, e, d, p, q, d_p, d_q, q_i,
                 )?;
@@ -134,7 +86,6 @@
                 }
 
                 PKey::from_rsa(key)?
->>>>>>> 2f2fb58c
             }
 
             (
@@ -143,18 +94,6 @@
             ) => {
                 use openssl::{bn, ec, nid};
 
-<<<<<<< HEAD
-                let mut ctx = bn::BigNumContext::new_secure().unwrap();
-                let group = nid::Nid::X9_62_PRIME256V1;
-                let group = ec::EcGroup::from_curve_name(group).unwrap();
-                let n = num(s.as_slice());
-                let p = ec::EcPoint::from_bytes(&group, &**p, &mut ctx)
-                    .map_err(|_| FromGenericError::InvalidKey)?;
-                let k = ec::EcKey::from_private_components(&group, &n, &p)
-                    .map_err(|_| FromGenericError::InvalidKey)?;
-                k.check_key().map_err(|_| FromGenericError::InvalidKey)?;
-                PKey::from_ec_key(k).unwrap()
-=======
                 let mut ctx = bn::BigNumContext::new_secure()?;
                 let group = nid::Nid::X9_62_PRIME256V1;
                 let group = ec::EcGroup::from_curve_name(group)?;
@@ -163,7 +102,6 @@
                 let k = ec::EcKey::from_private_components(&group, &n, &p)?;
                 k.check_key().map_err(|_| FromGenericError::InvalidKey)?;
                 PKey::from_ec_key(k)?
->>>>>>> 2f2fb58c
             }
 
             (
@@ -172,18 +110,6 @@
             ) => {
                 use openssl::{bn, ec, nid};
 
-<<<<<<< HEAD
-                let mut ctx = bn::BigNumContext::new_secure().unwrap();
-                let group = nid::Nid::SECP384R1;
-                let group = ec::EcGroup::from_curve_name(group).unwrap();
-                let n = num(s.as_slice());
-                let p = ec::EcPoint::from_bytes(&group, &**p, &mut ctx)
-                    .map_err(|_| FromGenericError::InvalidKey)?;
-                let k = ec::EcKey::from_private_components(&group, &n, &p)
-                    .map_err(|_| FromGenericError::InvalidKey)?;
-                k.check_key().map_err(|_| FromGenericError::InvalidKey)?;
-                PKey::from_ec_key(k).unwrap()
-=======
                 let mut ctx = bn::BigNumContext::new_secure()?;
                 let group = nid::Nid::SECP384R1;
                 let group = ec::EcGroup::from_curve_name(group)?;
@@ -192,19 +118,13 @@
                 let k = ec::EcKey::from_private_components(&group, &n, &p)?;
                 k.check_key().map_err(|_| FromGenericError::InvalidKey)?;
                 PKey::from_ec_key(k)?
->>>>>>> 2f2fb58c
             }
 
             (generic::SecretKey::Ed25519(s), RawPublicKey::Ed25519(p)) => {
                 use openssl::memcmp;
 
                 let id = pkey::Id::ED25519;
-<<<<<<< HEAD
-                let k = PKey::private_key_from_raw_bytes(&**s, id)
-                    .map_err(|_| FromGenericError::InvalidKey)?;
-=======
                 let k = PKey::private_key_from_raw_bytes(&**s, id)?;
->>>>>>> 2f2fb58c
                 if memcmp::eq(&k.raw_public_key().unwrap(), &**p) {
                     k
                 } else {
@@ -216,12 +136,7 @@
                 use openssl::memcmp;
 
                 let id = pkey::Id::ED448;
-<<<<<<< HEAD
-                let k = PKey::private_key_from_raw_bytes(&**s, id)
-                    .map_err(|_| FromGenericError::InvalidKey)?;
-=======
                 let k = PKey::private_key_from_raw_bytes(&**s, id)?;
->>>>>>> 2f2fb58c
                 if memcmp::eq(&k.raw_public_key().unwrap(), &**p) {
                     k
                 } else {
@@ -280,9 +195,59 @@
             }
             _ => unreachable!(),
         }
-<<<<<<< HEAD
-    }
-}
+    }
+}
+
+//--- Signing
+
+impl SecretKey {
+    fn sign(&self, data: &[u8]) -> Result<Vec<u8>, ErrorStack> {
+        use openssl::hash::MessageDigest;
+        use openssl::sign::Signer;
+
+        match self.algorithm {
+            SecAlg::RSASHA256 => {
+                let mut s = Signer::new(MessageDigest::sha256(), &self.pkey)?;
+                s.set_rsa_padding(openssl::rsa::Padding::PKCS1)?;
+                s.sign_oneshot_to_vec(data)
+            }
+
+            SecAlg::ECDSAP256SHA256 => {
+                let mut s = Signer::new(MessageDigest::sha256(), &self.pkey)?;
+                let signature = s.sign_oneshot_to_vec(data)?;
+                // Convert from DER to the fixed representation.
+                let signature = EcdsaSig::from_der(&signature)?;
+                let mut r = signature.r().to_vec_padded(32)?;
+                let mut s = signature.s().to_vec_padded(32)?;
+                r.append(&mut s);
+                Ok(r)
+            }
+            SecAlg::ECDSAP384SHA384 => {
+                let mut s = Signer::new(MessageDigest::sha384(), &self.pkey)?;
+                let signature = s.sign_oneshot_to_vec(data)?;
+                // Convert from DER to the fixed representation.
+                let signature = EcdsaSig::from_der(&signature)?;
+                let mut r = signature.r().to_vec_padded(48)?;
+                let mut s = signature.s().to_vec_padded(48)?;
+                r.append(&mut s);
+                Ok(r)
+            }
+
+            SecAlg::ED25519 => {
+                let mut s = Signer::new_without_digest(&self.pkey)?;
+                s.sign_oneshot_to_vec(data)
+            }
+            SecAlg::ED448 => {
+                let mut s = Signer::new_without_digest(&self.pkey)?;
+                s.sign_oneshot_to_vec(data)
+            }
+
+            _ => unreachable!(),
+        }
+    }
+}
+
+//--- SignRaw
 
 impl SignRaw for SecretKey {
     fn algorithm(&self) -> SecAlg {
@@ -330,197 +295,6 @@
         }
     }
 
-    fn sign_raw(&self, data: &[u8]) -> Signature {
-        use openssl::hash::MessageDigest;
-        use openssl::sign::Signer;
-
-        match self.algorithm {
-            SecAlg::RSASHA256 => {
-                let mut s =
-                    Signer::new(MessageDigest::sha256(), &self.pkey).unwrap();
-                s.set_rsa_padding(openssl::rsa::Padding::PKCS1).unwrap();
-                let signature = s.sign_oneshot_to_vec(data).unwrap();
-                Signature::RsaSha256(signature.into_boxed_slice())
-            }
-            SecAlg::ECDSAP256SHA256 => {
-                let mut s =
-                    Signer::new(MessageDigest::sha256(), &self.pkey).unwrap();
-                let signature = s.sign_oneshot_to_vec(data).unwrap();
-                // Convert from DER to the fixed representation.
-                let signature = EcdsaSig::from_der(&signature).unwrap();
-                let r = signature.r().to_vec_padded(32).unwrap();
-                let s = signature.s().to_vec_padded(32).unwrap();
-                let mut signature = Box::new([0u8; 64]);
-                signature[..32].copy_from_slice(&r);
-                signature[32..].copy_from_slice(&s);
-                Signature::EcdsaP256Sha256(signature)
-            }
-            SecAlg::ECDSAP384SHA384 => {
-                let mut s =
-                    Signer::new(MessageDigest::sha384(), &self.pkey).unwrap();
-                let signature = s.sign_oneshot_to_vec(data).unwrap();
-                // Convert from DER to the fixed representation.
-                let signature = EcdsaSig::from_der(&signature).unwrap();
-                let r = signature.r().to_vec_padded(48).unwrap();
-                let s = signature.s().to_vec_padded(48).unwrap();
-                let mut signature = Box::new([0u8; 96]);
-                signature[..48].copy_from_slice(&r);
-                signature[48..].copy_from_slice(&s);
-                Signature::EcdsaP384Sha384(signature)
-            }
-            SecAlg::ED25519 => {
-                let mut s = Signer::new_without_digest(&self.pkey).unwrap();
-                let signature =
-                    s.sign_oneshot_to_vec(data).unwrap().into_boxed_slice();
-                Signature::Ed25519(signature.try_into().unwrap())
-            }
-            SecAlg::ED448 => {
-                let mut s = Signer::new_without_digest(&self.pkey).unwrap();
-                let signature =
-                    s.sign_oneshot_to_vec(data).unwrap().into_boxed_slice();
-                Signature::Ed448(signature.try_into().unwrap())
-            }
-            _ => unreachable!(),
-        }
-    }
-}
-
-/// Generate a new secret key for the given algorithm.
-///
-/// If the algorithm is not supported, [`None`] is returned.
-///
-/// # Panics
-///
-/// Panics if OpenSSL fails or if memory could not be allocated.
-pub fn generate(algorithm: SecAlg) -> Option<SecretKey> {
-    let pkey = match algorithm {
-        // We generate 3072-bit keys for an estimated 128 bits of security.
-        SecAlg::RSASHA256 => openssl::rsa::Rsa::generate(3072)
-            .and_then(PKey::from_rsa)
-            .unwrap(),
-        SecAlg::ECDSAP256SHA256 => {
-            let group = openssl::nid::Nid::X9_62_PRIME256V1;
-            let group = openssl::ec::EcGroup::from_curve_name(group).unwrap();
-            openssl::ec::EcKey::generate(&group)
-                .and_then(PKey::from_ec_key)
-                .unwrap()
-        }
-        SecAlg::ECDSAP384SHA384 => {
-            let group = openssl::nid::Nid::SECP384R1;
-            let group = openssl::ec::EcGroup::from_curve_name(group).unwrap();
-            openssl::ec::EcKey::generate(&group)
-                .and_then(PKey::from_ec_key)
-                .unwrap()
-        }
-        SecAlg::ED25519 => PKey::generate_ed25519().unwrap(),
-        SecAlg::ED448 => PKey::generate_ed448().unwrap(),
-        _ => return None,
-    };
-
-    Some(SecretKey { algorithm, pkey })
-}
-
-=======
-    }
-}
-
-//--- Signing
-
-impl SecretKey {
-    fn sign(&self, data: &[u8]) -> Result<Vec<u8>, ErrorStack> {
-        use openssl::hash::MessageDigest;
-        use openssl::sign::Signer;
-
-        match self.algorithm {
-            SecAlg::RSASHA256 => {
-                let mut s = Signer::new(MessageDigest::sha256(), &self.pkey)?;
-                s.set_rsa_padding(openssl::rsa::Padding::PKCS1)?;
-                s.sign_oneshot_to_vec(data)
-            }
-
-            SecAlg::ECDSAP256SHA256 => {
-                let mut s = Signer::new(MessageDigest::sha256(), &self.pkey)?;
-                let signature = s.sign_oneshot_to_vec(data)?;
-                // Convert from DER to the fixed representation.
-                let signature = EcdsaSig::from_der(&signature)?;
-                let mut r = signature.r().to_vec_padded(32)?;
-                let mut s = signature.s().to_vec_padded(32)?;
-                r.append(&mut s);
-                Ok(r)
-            }
-            SecAlg::ECDSAP384SHA384 => {
-                let mut s = Signer::new(MessageDigest::sha384(), &self.pkey)?;
-                let signature = s.sign_oneshot_to_vec(data)?;
-                // Convert from DER to the fixed representation.
-                let signature = EcdsaSig::from_der(&signature)?;
-                let mut r = signature.r().to_vec_padded(48)?;
-                let mut s = signature.s().to_vec_padded(48)?;
-                r.append(&mut s);
-                Ok(r)
-            }
-
-            SecAlg::ED25519 => {
-                let mut s = Signer::new_without_digest(&self.pkey)?;
-                s.sign_oneshot_to_vec(data)
-            }
-            SecAlg::ED448 => {
-                let mut s = Signer::new_without_digest(&self.pkey)?;
-                s.sign_oneshot_to_vec(data)
-            }
-
-            _ => unreachable!(),
-        }
-    }
-}
-
-//--- SignRaw
-
-impl SignRaw for SecretKey {
-    fn algorithm(&self) -> SecAlg {
-        self.algorithm
-    }
-
-    fn raw_public_key(&self) -> RawPublicKey {
-        match self.algorithm {
-            SecAlg::RSASHA256 => {
-                let key = self.pkey.rsa().unwrap();
-                RawPublicKey::RsaSha256(RsaPublicKey {
-                    n: key.n().to_vec().into(),
-                    e: key.e().to_vec().into(),
-                })
-            }
-            SecAlg::ECDSAP256SHA256 => {
-                let key = self.pkey.ec_key().unwrap();
-                let form = openssl::ec::PointConversionForm::UNCOMPRESSED;
-                let mut ctx = openssl::bn::BigNumContext::new().unwrap();
-                let key = key
-                    .public_key()
-                    .to_bytes(key.group(), form, &mut ctx)
-                    .unwrap();
-                RawPublicKey::EcdsaP256Sha256(key.try_into().unwrap())
-            }
-            SecAlg::ECDSAP384SHA384 => {
-                let key = self.pkey.ec_key().unwrap();
-                let form = openssl::ec::PointConversionForm::UNCOMPRESSED;
-                let mut ctx = openssl::bn::BigNumContext::new().unwrap();
-                let key = key
-                    .public_key()
-                    .to_bytes(key.group(), form, &mut ctx)
-                    .unwrap();
-                RawPublicKey::EcdsaP384Sha384(key.try_into().unwrap())
-            }
-            SecAlg::ED25519 => {
-                let key = self.pkey.raw_public_key().unwrap();
-                RawPublicKey::Ed25519(key.try_into().unwrap())
-            }
-            SecAlg::ED448 => {
-                let key = self.pkey.raw_public_key().unwrap();
-                RawPublicKey::Ed448(key.try_into().unwrap())
-            }
-            _ => unreachable!(),
-        }
-    }
-
     fn sign_raw(&self, data: &[u8]) -> Result<Signature, SignError> {
         let signature = self
             .sign(data)
@@ -583,7 +357,6 @@
 
 //----------- FromGenericError -----------------------------------------------
 
->>>>>>> 2f2fb58c
 /// An error in importing a key into OpenSSL.
 #[derive(Clone, Debug)]
 pub enum FromGenericError {
@@ -592,10 +365,6 @@
 
     /// The key's parameters were invalid.
     InvalidKey,
-<<<<<<< HEAD
-}
-
-=======
 
     /// An implementation failure occurred.
     ///
@@ -613,20 +382,11 @@
 
 //--- Formatting
 
->>>>>>> 2f2fb58c
 impl fmt::Display for FromGenericError {
     fn fmt(&self, f: &mut fmt::Formatter<'_>) -> fmt::Result {
         f.write_str(match self {
             Self::UnsupportedAlgorithm => "algorithm not supported",
             Self::InvalidKey => "malformed or insecure private key",
-<<<<<<< HEAD
-        })
-    }
-}
-
-impl std::error::Error for FromGenericError {}
-
-=======
             Self::Implementation => "an internal error occurred",
         })
     }
@@ -675,21 +435,16 @@
 
 //============ Tests =========================================================
 
->>>>>>> 2f2fb58c
 #[cfg(test)]
 mod tests {
     use std::{string::String, vec::Vec};
 
     use crate::{
         base::iana::SecAlg,
-<<<<<<< HEAD
-        sign::{generic, SignRaw},
-=======
         sign::{
             generic::{self, GenerateParams},
             SignRaw,
         },
->>>>>>> 2f2fb58c
         validate::Key,
     };
 
@@ -706,9 +461,6 @@
     #[test]
     fn generate() {
         for &(algorithm, _) in KEYS {
-<<<<<<< HEAD
-            let _ = super::generate(algorithm).unwrap();
-=======
             let params = match algorithm {
                 SecAlg::RSASHA256 => GenerateParams::RsaSha256 { bits: 3072 },
                 SecAlg::ECDSAP256SHA256 => GenerateParams::EcdsaP256Sha256,
@@ -719,16 +471,12 @@
             };
 
             let _ = super::generate(params).unwrap();
->>>>>>> 2f2fb58c
         }
     }
 
     #[test]
     fn generated_roundtrip() {
         for &(algorithm, _) in KEYS {
-<<<<<<< HEAD
-            let key = super::generate(algorithm).unwrap();
-=======
             let params = match algorithm {
                 SecAlg::RSASHA256 => GenerateParams::RsaSha256 { bits: 3072 },
                 SecAlg::ECDSAP256SHA256 => GenerateParams::EcdsaP256Sha256,
@@ -739,7 +487,6 @@
             };
 
             let key = super::generate(params).unwrap();
->>>>>>> 2f2fb58c
             let gen_key = key.to_generic();
             let pub_key = key.raw_public_key();
             let equiv = SecretKey::from_generic(&gen_key, &pub_key).unwrap();
@@ -755,11 +502,7 @@
 
             let path = format!("test-data/dnssec-keys/K{}.key", name);
             let data = std::fs::read_to_string(path).unwrap();
-<<<<<<< HEAD
-            let pub_key = Key::<Vec<u8>>::parse_dnskey_text(&data).unwrap();
-=======
             let pub_key = Key::<Vec<u8>>::parse_from_bind(&data).unwrap();
->>>>>>> 2f2fb58c
             let pub_key = pub_key.raw_public_key();
 
             let path = format!("test-data/dnssec-keys/K{}.private", name);
@@ -790,11 +533,7 @@
 
             let path = format!("test-data/dnssec-keys/K{}.key", name);
             let data = std::fs::read_to_string(path).unwrap();
-<<<<<<< HEAD
-            let pub_key = Key::<Vec<u8>>::parse_dnskey_text(&data).unwrap();
-=======
             let pub_key = Key::<Vec<u8>>::parse_from_bind(&data).unwrap();
->>>>>>> 2f2fb58c
             let pub_key = pub_key.raw_public_key();
 
             let key = SecretKey::from_generic(&gen_key, pub_key).unwrap();
@@ -815,20 +554,12 @@
 
             let path = format!("test-data/dnssec-keys/K{}.key", name);
             let data = std::fs::read_to_string(path).unwrap();
-<<<<<<< HEAD
-            let pub_key = Key::<Vec<u8>>::parse_dnskey_text(&data).unwrap();
-=======
             let pub_key = Key::<Vec<u8>>::parse_from_bind(&data).unwrap();
->>>>>>> 2f2fb58c
             let pub_key = pub_key.raw_public_key();
 
             let key = SecretKey::from_generic(&gen_key, pub_key).unwrap();
 
-<<<<<<< HEAD
-            let _ = key.sign_raw(b"Hello, World!");
-=======
             let _ = key.sign_raw(b"Hello, World!").unwrap();
->>>>>>> 2f2fb58c
         }
     }
 }