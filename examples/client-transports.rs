/// Using the `domain::net::client` module for sending a query.
use std::net::{IpAddr, SocketAddr};
use std::str::FromStr;
use std::sync::Arc;
use std::time::Duration;
use std::vec::Vec;

use domain::base::MessageBuilder;
use domain::base::Name;
use domain::base::Rtype;
use domain::net::client::cache;
use domain::net::client::dgram;
use domain::net::client::dgram_stream;
use domain::net::client::multi_stream;
use domain::net::client::protocol::{TcpConnect, TlsConnect, UdpConnect};
use domain::net::client::redundant;
use domain::net::client::request::{
    RequestMessage, RequestMessageMulti, SendRequest,
};
use domain::net::client::stream;

#[cfg(feature = "tsig")]
use domain::net::client::request::SendRequestMulti;
#[cfg(feature = "tsig")]
use domain::net::client::tsig::{self};
#[cfg(feature = "tsig")]
use domain::tsig::{Algorithm, Key, KeyName};

use tokio::net::TcpStream;
use tokio::time::timeout;
use tokio_rustls::rustls::{ClientConfig, RootCertStore};

#[tokio::main]
async fn main() {
    // Create DNS request message.
    //
    // Transports currently take a `RequestMessage` as their input to be able
    // to add options along the way.
    //
    // In the future, it will also be possible to pass in a message or message
    // builder directly as input but for now it needs to be converted into a
    // `RequestMessage` manually.
    let mut msg = MessageBuilder::new_vec();
    msg.header_mut().set_rd(true);
    msg.header_mut().set_ad(true);
    let mut msg = msg.question();
    msg.push((Name::vec_from_str("example.com").unwrap(), Rtype::AAAA))
        .unwrap();
    let req = RequestMessage::new(msg).unwrap();

    // Destination for UDP and TCP
    let server_addr = SocketAddr::new(IpAddr::from_str("::1").unwrap(), 53);

    let mut stream_config = stream::Config::new();
    stream_config.set_response_timeout(Duration::from_millis(100));
    let multi_stream_config =
        multi_stream::Config::from(stream_config.clone());

    // Create a new UDP+TCP transport connection. Pass the destination address
    // and port as parameter.
    let mut dgram_config = dgram::Config::new();
    dgram_config.set_max_parallel(1);
    dgram_config.set_read_timeout(Duration::from_millis(1000));
    dgram_config.set_max_retries(1);
    dgram_config.set_udp_payload_size(Some(1400));
    let dgram_stream_config = dgram_stream::Config::from_parts(
        dgram_config.clone(),
        multi_stream_config.clone(),
    );
    let udp_connect = UdpConnect::new(server_addr);
    let tcp_connect = TcpConnect::new(server_addr);
    let (udptcp_conn, transport) = dgram_stream::Connection::with_config(
        udp_connect,
        tcp_connect,
        dgram_stream_config.clone(),
    );

    // Start the run function in a separate task. The run function will
    // terminate when all references to the connection have been dropped.
    // Make sure that the task does not accidentally get a reference to the
    // connection.
    tokio::spawn(async move {
        transport.run().await;
        println!("UDP+TCP run exited");
    });

    // Send a query message.
    let mut request = udptcp_conn.send_request(req.clone());

    // Get the reply
    println!("Wating for UDP+TCP reply");
    let reply = request.get_response().await;
    println!("UDP+TCP reply: {reply:?}");

    // The query may have a reference to the connection. Drop the query
    // when it is no longer needed.
    drop(request);

    // Create a cached transport.
    let mut cache_config = cache::Config::new();
    cache_config.set_max_cache_entries(100); // Just an example.
    let cache =
        cache::Connection::with_config(udptcp_conn.clone(), cache_config);

    // Send a request message.
    let mut request = cache.send_request(req.clone());

    // Get the reply
    println!("Wating for cache reply");
    let reply = request.get_response().await;
    println!("Cache reply: {reply:?}");

    // Send the request message again.
    let mut request = cache.send_request(req.clone());

    // Get the reply
    println!("Wating for cached reply");
    let reply = request.get_response().await;
    println!("Cached reply: {reply:?}");

    #[cfg(feature = "unstable-validator")]
    do_validator(udptcp_conn.clone(), req.clone()).await;

    // Create a new TCP connections object. Pass the destination address and
    // port as parameter.
    let tcp_connect = TcpConnect::new(server_addr);

    // A muli_stream transport connection sets up new TCP connections when
    // needed.
    let (tcp_conn, transport) = multi_stream::Connection::with_config(
        tcp_connect,
        multi_stream_config.clone(),
    );

    // Get a future for the run function. The run function receives
    // the connection stream as a parameter.
    tokio::spawn(async move {
        transport.run().await;
        println!("multi TCP run exited");
    });

    // Send a query message.
    let mut request = tcp_conn.send_request(req.clone());

    // Get the reply. A multi_stream connection does not have any timeout.
    // Wrap get_result in a timeout.
    println!("Wating for multi TCP reply");
    let reply =
        timeout(Duration::from_millis(500), request.get_response()).await;
    println!("multi TCP reply: {reply:?}");

    drop(request);

    // Some TLS boiler plate for the root certificates.
    let root_store = RootCertStore {
        roots: webpki_roots::TLS_SERVER_ROOTS.into(),
    };

    // TLS config
    let client_config = ClientConfig::builder()
        .with_root_certificates(root_store)
        .with_no_client_auth();

    // Currently the only support TLS connections are the ones that have a
    // valid certificate. Use a well known public resolver.
    let google_server_addr =
        SocketAddr::new(IpAddr::from_str("8.8.8.8").unwrap(), 853);

    // Create a new TLS connections object. We pass the TLS config, the name of
    // the remote server and the destination address and port.
    let tls_connect = TlsConnect::new(
        client_config,
        "dns.google".try_into().unwrap(),
        google_server_addr,
    );

    // Again create a multi_stream transport connection.
    let (tls_conn, transport) = multi_stream::Connection::with_config(
        tls_connect,
        multi_stream_config,
    );

    // Start the run function.
    tokio::spawn(async move {
        transport.run().await;
        println!("TLS run exited");
    });

    let mut request = tls_conn.send_request(req.clone());
    println!("Wating for TLS reply");
    let reply =
        timeout(Duration::from_millis(500), request.get_response()).await;
    println!("TLS reply: {reply:?}");

    drop(request);

    // Create a transport connection for redundant connections.
    let (redun, transp) = redundant::Connection::new();

    // Start the run function on a separate task.
    let run_fut = transp.run();
    tokio::spawn(async move {
        run_fut.await;
        println!("redundant run terminated");
    });

    // Add the previously created transports.
    redun.add(Box::new(udptcp_conn)).await.unwrap();
    redun.add(Box::new(tcp_conn)).await.unwrap();
    redun.add(Box::new(tls_conn)).await.unwrap();

    // Start a few queries.
    for i in 1..10 {
        let mut request = redun.send_request(req.clone());
        let reply = request.get_response().await;
        if i == 2 {
            println!("redundant connection reply: {reply:?}");
        }
    }

    drop(redun);

    // Create a new datagram transport connection. Pass the destination address
    // and port as parameter. This transport does not retry over TCP if the
    // reply is truncated. This transport does not have a separate run
    // function.
    let udp_connect = UdpConnect::new(server_addr);
    let dgram_conn =
        dgram::Connection::with_config(udp_connect, dgram_config);

    // Send a message.
    let mut request = dgram_conn.send_request(req.clone());
    //
    // Get the reply
    let reply = request.get_response().await;
    println!("Dgram reply: {reply:?}");

    // Create a single TCP transport connection. This is useful for a
    // single request or a small burst of requests.
    let tcp_conn = match TcpStream::connect(server_addr).await {
        Ok(conn) => conn,
        Err(err) => {
            println!(
                "TCP Connection to {server_addr} failed: {err}, exiting",
            );
            return;
        }
    };

    let (tcp, transport) =
        stream::Connection::<_, RequestMessageMulti<Vec<u8>>>::new(tcp_conn);
    tokio::spawn(async move {
        transport.run().await;
        println!("single TCP run terminated");
    });

    // Send a request message.
    let mut request = SendRequest::send_request(&tcp, req.clone());

    // Get the reply
    let reply = request.get_response().await;
    println!("TCP reply: {reply:?}");

    drop(tcp);

    #[cfg(feature = "tsig")]
    {
        let tcp_conn = TcpStream::connect(server_addr).await.unwrap();
        let (tcp, transport) =
            stream::Connection::<RequestMessage<Vec<u8>>, _>::new(tcp_conn);
        tokio::spawn(async move {
            transport.run().await;
            println!("single TSIG TCP run terminated");
        });

        let mut msg = MessageBuilder::new_vec();
        msg.header_mut().set_rd(true);
        msg.header_mut().set_ad(true);
        let mut msg = msg.question();
        msg.push((Name::vec_from_str("example.com").unwrap(), Rtype::AXFR))
            .unwrap();
        let req = RequestMessageMulti::new(msg).unwrap();

        do_tsig(tcp.clone(), req).await;

        drop(tcp);
    }
}

#[cfg(feature = "unstable-validator")]
async fn do_validator<Octs, SR>(conn: SR, req: RequestMessage<Octs>)
where
    Octs: AsRef<[u8]>
        + Clone
        + std::fmt::Debug
        + domain::dep::octseq::Octets
        + domain::dep::octseq::OctetsFrom<Vec<u8>>
        + Send
        + Sync
        + 'static,
    <Octs as domain::dep::octseq::OctetsFrom<Vec<u8>>>::Error:
        std::fmt::Debug,
    SR: Clone + SendRequest<RequestMessage<Octs>> + Send + Sync + 'static,
{
    // Create a validating transport
    let anchor_file = std::fs::File::open("examples/root.key").unwrap();
    let ta =
        domain::validator::anchor::TrustAnchors::from_reader(anchor_file)
            .unwrap();
    let vc = Arc::new(domain::validator::context::ValidationContext::new(
        ta,
        conn.clone(),
    ));
    let val_conn = domain::net::client::validator::Connection::new(conn, vc);

    // Send a query message.
    let mut request = val_conn.send_request(req);

    // Get the reply
    println!("Wating for Validator reply");
    let reply = request.get_response().await;
    println!("Validator reply: {:?}", reply);
}

#[cfg(feature = "tsig")]
async fn do_tsig<Octs, SR>(conn: SR, req: RequestMessageMulti<Octs>)
where
    Octs: AsRef<[u8]>
        + Send
        + Sync
        + std::fmt::Debug
        + domain::dep::octseq::Octets
        + 'static,
    SR: SendRequestMulti<
            tsig::RequestMessage<RequestMessageMulti<Octs>, Arc<Key>>,
        > + Send
        + Sync
        + 'static,
{
    use domain::net::xfr::processing::XfrResponseProcessor;

    // Create a signing key.
    let key_name = KeyName::from_str("demo-key").unwrap();
    let secret = domain::utils::base64::decode::<Vec<u8>>(
        "zlCZbVJPIhobIs1gJNQfrsS3xCxxsR9pMUrGwG8OgG8=",
    )
    .unwrap();
    let key = Arc::new(
        Key::new(Algorithm::Sha256, &secret, key_name, None, None).unwrap(),
    );

    // Create a signing transport. This assumes that the server being
    // connected to is configured with a key with the same name, algorithm and
    // secret and to allow that key to be used for the request we are making.
    let tsig_conn = tsig::Connection::new(key, conn);

    // Send a query message.
    let mut request = tsig_conn.send_request(req);

    // Get the reply
    let mut processor = XfrResponseProcessor::new();
    loop {
        println!("Waiting for signed reply");
<<<<<<< HEAD
        let reply = request.get_response().await.unwrap();
        match reply {
            Some(reply) => {
                println!("Signed reply: {:?}", reply);
                let it = processor.process_answer(reply).unwrap();
                for event in it {
                    let event = event.unwrap();
                    println!("XFR event: {event}");
                }
            }
            None => break,
=======
        let reply = request.get_response()
            .await
            .expect("Failed while getting a TSIG signed response. This is probably expected as the server will not know the TSIG key we are using unless you have ensured that is the case.");
        println!("Signed reply: {:?}", reply);
        if reply.is_none() {
            break;
>>>>>>> e5d86bc1
        }
    }
}<|MERGE_RESOLUTION|>--- conflicted
+++ resolved
@@ -361,8 +361,9 @@
     let mut processor = XfrResponseProcessor::new();
     loop {
         println!("Waiting for signed reply");
-<<<<<<< HEAD
-        let reply = request.get_response().await.unwrap();
+        let reply = request.get_response()
+                .await
+                .expect("Failed while getting a TSIG signed response. This is probably expected as the server will not know the TSIG key we are using unless you have ensured that is the case.");
         match reply {
             Some(reply) => {
                 println!("Signed reply: {:?}", reply);
@@ -373,14 +374,6 @@
                 }
             }
             None => break,
-=======
-        let reply = request.get_response()
-            .await
-            .expect("Failed while getting a TSIG signed response. This is probably expected as the server will not know the TSIG key we are using unless you have ensured that is the case.");
-        println!("Signed reply: {:?}", reply);
-        if reply.is_none() {
-            break;
->>>>>>> e5d86bc1
         }
     }
 }