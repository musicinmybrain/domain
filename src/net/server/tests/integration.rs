--- conflicted
+++ resolved
@@ -1,9 +1,4 @@
-<<<<<<< HEAD
 use core::future::ready;
-=======
-use core::future::{ready, Future};
-use core::pin::Pin;
->>>>>>> eecff8a1
 use core::str::FromStr;
 
 use std::boxed::Box;
@@ -11,12 +6,8 @@
 use std::fmt::Debug;
 use std::fs::File;
 use std::net::SocketAddr;
-use std::path::PathBuf;
-<<<<<<< HEAD
+use std::path::{Path, PathBuf};
 use std::pin::Pin;
-=======
-use std::result::Result;
->>>>>>> eecff8a1
 use std::string::{String, ToString};
 use std::sync::Arc;
 use std::time::Duration;
@@ -29,14 +20,9 @@
 use tracing::{instrument, trace};
 
 use crate::base::iana::{Class, Rcode};
-<<<<<<< HEAD
 use crate::base::name::{Name, ToName};
-=======
-use crate::base::name::ToName;
->>>>>>> eecff8a1
 use crate::base::net::IpAddr;
 use crate::base::wire::Composer;
-use crate::base::Name;
 use crate::base::Rtype;
 use crate::net::client::request::{
     RequestMessage, RequestMessageMulti, SendRequest, SendRequestMulti,
@@ -52,17 +38,10 @@
 use crate::net::server::middleware::cookies::CookiesMiddlewareSvc;
 use crate::net::server::middleware::edns::EdnsMiddlewareSvc;
 use crate::net::server::middleware::mandatory::MandatoryMiddlewareSvc;
-<<<<<<< HEAD
 use crate::net::server::middleware::notify::NotifyMiddlewareSvc;
-use crate::net::server::middleware::xfr::{XfrMiddlewareSvc, XfrMode};
-=======
-use crate::net::server::middleware::notify::{
-    Notifiable, NotifyError, NotifyMiddlewareSvc,
-};
 use crate::net::server::middleware::tsig::Authentication;
 use crate::net::server::middleware::tsig::TsigMiddlewareSvc;
 use crate::net::server::middleware::xfr::XfrMiddlewareSvc;
->>>>>>> eecff8a1
 use crate::net::server::service::{CallResult, Service, ServiceResult};
 use crate::net::server::stream::StreamServer;
 use crate::net::server::util::{mk_builder_for_target, service_fn};
@@ -79,7 +58,6 @@
 use crate::tsig::{Algorithm, Key, KeyName, KeyStore};
 use crate::utils::base16;
 use crate::zonefile::inplace::Zonefile;
-<<<<<<< HEAD
 use crate::zonemaintenance::maintainer::{
     self, ConnectionFactory, TcpClientResult, TypedZone, UdpClientResult,
     ZoneError, ZoneLookup, ZoneMaintainer,
@@ -90,12 +68,9 @@
 };
 use crate::zonetree::Answer;
 use crate::zonetree::{Zone, ZoneBuilder};
+use std::io::Read;
 
 const MAX_XFR_CONCURRENCY: usize = 1;
-=======
-use crate::zonetree::{Answer, Zone};
-use crate::zonetree::{StoredName, ZoneBuilder, ZoneTree};
->>>>>>> eecff8a1
 
 //----------- Tests ----------------------------------------------------------
 
@@ -157,7 +132,7 @@
         let zone = match (&zone_config.zone_name, &zone_config.zone_file) {
             (_, Some(zone_file)) => {
                 // This is a primary zone with content already defined.
-                Zone::try_from(zone_file.clone()).unwrap()
+                Some(Zone::try_from(zone_file.clone()).unwrap())
             }
             (Some(zone_name), None) => {
                 // This is a secondary zone with content to be received via
@@ -166,50 +141,21 @@
                     Name::from_str(zone_name).unwrap(),
                     Class::IN,
                 );
-                builder.build()
+                Some(builder.build())
             }
-            _ => unreachable!(),
+            _ => None,
         };
 
-        let zone = TypedZone::new(zone, zone_config.zone_config.clone());
-        zones.insert_zone(zone).await.unwrap();
-    }
-
-<<<<<<< HEAD
+        if let Some(zone) = zone {
+            let zone = TypedZone::new(zone, zone_config.zone_config.clone());
+            zones.insert_zone(zone).await.unwrap();
+        }
+    }
+
     // Start the zone maintainer background service so that incoming XFR/NOTIFY
     // requests will be handled.
     let zones_clone = zones.clone();
     tokio::spawn(async move { zones_clone.run().await });
-=======
-    // Build the test defined zone, if any.
-    let mut zones = ZoneTree::new();
-    let zone = match &server_config.zone {
-        ServerZone {
-            zone_file: Some(zone_file),
-            ..
-        } => {
-            // This is a primary zone with content already defined.
-            Some(Zone::try_from(zone_file.clone()).unwrap())
-        }
-        ServerZone {
-            zone_name: Some(zone_name),
-            zone_file: None,
-        } => {
-            // This is a secondary zone with content to be received via
-            // XFR.
-            let builder = ZoneBuilder::new(
-                Name::from_str(zone_name).unwrap(),
-                Class::IN,
-            );
-            Some(builder.build())
-        }
-        _ => None,
-    };
-    if let Some(zone) = zone {
-        zones.insert_zone(zone).unwrap();
-    }
-    let zones = Arc::new(zones);
->>>>>>> eecff8a1
 
     // Prepare cookie middleware configuration settings.
     let with_cookies = server_config.cookies.enabled
@@ -243,24 +189,15 @@
 
     // 4. XFR(-in) middleware service (XFR-out is handled by the
     //    ZoneMaintainer).
-<<<<<<< HEAD
-    let svc = XfrMiddlewareSvc::<Vec<u8>, _, _>::new(
+    let svc = XfrMiddlewareSvc::<Vec<u8>, _, _, Authentication>::new(
         svc,
         zones.clone(),
         MAX_XFR_CONCURRENCY,
-        XfrMode::AxfrAndIxfr,
     );
 
     // 5. NOTIFY(-in) middleware service (relayed to the ZoneMaintainer for
     // handling, and the ZoneMaintainer is also responsible for NOTIFY-out).
     let svc = NotifyMiddlewareSvc::new(svc, zones);
-=======
-    let svc =
-        XfrMiddlewareSvc::<Vec<u8>, _, _, Authentication>::new(svc, zones, 1);
-
-    // 5. RFC 1996 NOTIFY support.
-    let svc = NotifyMiddlewareSvc::new(svc, TestNotifyTarget);
->>>>>>> eecff8a1
 
     // 6. Mandatory DNS behaviour (e.g. RFC 1034/35 rules).
     let svc = MandatoryMiddlewareSvc::new(svc);
@@ -460,37 +397,23 @@
 //   - Controlling the content of the `Zonefile` passed to instances of this
 //     `Service` impl.
 #[allow(clippy::type_complexity)]
-<<<<<<< HEAD
 fn test_service<T: ZoneLookup>(
     request: Request<Vec<u8>>,
     zones: T,
-=======
-fn test_service<RequestMeta>(
-    request: Request<Vec<u8>, RequestMeta>,
-    zones: Arc<ZoneTree>,
->>>>>>> eecff8a1
 ) -> ServiceResult<Vec<u8>> {
     let question = request.message().sole_question().unwrap();
 
     let answer = match zones.find_zone(question.qname(), question.qclass()) {
-<<<<<<< HEAD
         Ok(Some(zone)) => {
-=======
-        Some(zone) => {
->>>>>>> eecff8a1
             let readable_zone = zone.read();
             let qname = question.qname().to_bytes();
             let qtype = question.qtype();
             readable_zone.query(qname, qtype).unwrap()
         }
-<<<<<<< HEAD
         Ok(None) => Answer::new(Rcode::NXDOMAIN),
         Err(ZoneError::TemporarilyUnavailable) => {
             Answer::new(Rcode::SERVFAIL)
         }
-=======
-        None => Answer::new(Rcode::NXDOMAIN),
->>>>>>> eecff8a1
     };
 
     let builder = mk_builder_for_target();
@@ -507,13 +430,6 @@
     zone_file: Option<Zonefile>,
 
     zone_config: ZoneConfig,
-}
-
-#[derive(Default)]
-struct ServerZone {
-    /// Used for an empty secondary zone. Ignored if zone_file is Some.
-    zone_name: Option<String>,
-    zone_file: Option<Zonefile>,
 }
 
 #[derive(Default)]
@@ -521,11 +437,7 @@
     cookies: CookieConfig<'a>,
     edns_tcp_keepalive: bool,
     idle_timeout: Option<Duration>,
-<<<<<<< HEAD
     zone: Option<ServerZone>,
-=======
-    zone: ServerZone,
->>>>>>> eecff8a1
 }
 
 #[derive(Default)]
@@ -537,13 +449,10 @@
 
 fn parse_server_config(config: &Config) -> ServerConfig {
     let mut parsed_config = ServerConfig::default();
+    let mut zone_file_bytes = VecDeque::<u8>::new();
     let mut in_server_block = false;
     let mut zone_name = None;
-<<<<<<< HEAD
     let mut zone_config = ZoneConfig::default();
-=======
-    let mut zone_file_bytes = VecDeque::<u8>::new();
->>>>>>> eecff8a1
 
     for line in config.lines() {
         if line.starts_with("server:") {
@@ -600,6 +509,28 @@
                             .extend(v.trim_matches('"').as_bytes().iter());
                         zone_file_bytes.push_back(b'\n');
                     }
+                    ("zonefile", v) => {
+                        let zone_path =
+                            Path::new("test-data/zonefiles/").join(v);
+                        let zone_path = zone_path.canonicalize().map_err(|err| {
+                            format!("Error: Failed to open zone file at '{}': {err}", zone_path.display())
+                        }).unwrap();
+                        let path = zone_path.as_path();
+
+                        println!(
+                            "Loading zone file from '{}'..",
+                            zone_path.display()
+                        );
+
+                        let mut temp_vec = vec![];
+                        File::open(path.canonicalize().unwrap().as_path())
+                            .map_err(|err| {
+                                format!("Error: Failed to open zone file at '{}': {err}", zone_path.display())
+                            }).unwrap()
+                            .read_to_end(&mut temp_vec)
+                            .unwrap();
+                        zone_file_bytes = temp_vec.into();
+                    }
                     ("edns-tcp-keepalive", "yes") => {
                         parsed_config.edns_tcp_keepalive = true;
                     }
@@ -610,7 +541,6 @@
                             );
                         }
                     }
-<<<<<<< HEAD
                     ("allow-notify", v) => {
                         // allow-notify: <ip-address> <key-name | NOKEY>
                         let mut pieces = v.split(|c: char| c.is_whitespace());
@@ -703,8 +633,6 @@
                             _ => unreachable!(),
                         }
                     }
-=======
->>>>>>> eecff8a1
                     ("zone", v) => {
                         // zone: <name>
                         zone_name = Some(v.to_string());
@@ -720,18 +648,11 @@
     let zone_file = (!zone_file_bytes.is_empty())
         .then(|| Zonefile::load(&mut zone_file_bytes).unwrap());
 
-<<<<<<< HEAD
     parsed_config.zone = Some(ServerZone {
         zone_name,
         zone_file,
         zone_config,
     });
-=======
-    parsed_config.zone = ServerZone {
-        zone_name,
-        zone_file,
-    };
->>>>>>> eecff8a1
 
     parsed_config
 }
@@ -835,30 +756,4 @@
 //------------ TestKeyStore ---------------------------------------------------
 
 // KeyStore is impl'd elsewhere for HashMap<(KeyName, Algorithm), K, S>.
-type TestKeyStore = HashMap<(KeyName, Algorithm), Key>;
-
-//------------ NoOpNotifyTarget -----------------------------------------------
-
-#[derive(Copy, Clone, Default, Debug)]
-struct TestNotifyTarget;
-
-impl Notifiable for TestNotifyTarget {
-    fn notify_zone_changed(
-        &self,
-        class: Class,
-        apex_name: &StoredName,
-        source: IpAddr,
-    ) -> Pin<
-        Box<dyn Future<Output = Result<(), NotifyError>> + Sync + Send + '_>,
-    > {
-        trace!("Notify received from {source} of change to zone {apex_name} in class {class}");
-
-        let res = match apex_name.to_string().to_lowercase().as_str() {
-            "example.com" => Ok(()),
-            "othererror.com" => Err(NotifyError::Other),
-            _ => Err(NotifyError::NotAuthForZone),
-        };
-
-        Box::pin(ready(res))
-    }
-}+type TestKeyStore = HashMap<(KeyName, Algorithm), Key>;