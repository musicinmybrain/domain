// XXX TODO: Easier access to individual options.
// XXX TODO: Documentation and tests.
//
//! Record data for OPT records.
//!
//! Since DNS message headers are relatively short, the amount of information
//! that can be conveyed through them is very limited. In order to provide an
//! extensible means to transmit additional information, [RFC 6891] introduces
//! a resource record called OPT that can be added to the additional section
//! of a message. The record data in turn consists of a sequence of options.
//!
//! This module contains the types for working with both the OPT record and
//! its record data. It defines types for each of the currently defined
//! options. As with record data types in the [rdata] module, these are
//! arranged in sub-modules according to the RFC that defined them and then
//! re-exported here.
//!
//! [RFC 6891]: https://tools.ietf.org/html/rfc6891
//! [rdata]: ../../rdata/index.html

//============ Sub-modules and Re-exports ====================================
//
// All of these are in a macro. The macro also defines `AllOptData`.

#[macro_use]
mod macros;
opt_types! {
    algsig::{Dau<Octs>, Dhu<Octs>, N3u<Octs>};
    chain::{Chain<Name>};
    cookie::{Cookie};
    expire::{Expire};
    exterr::{ExtendedError<Octs>};
    keepalive::{TcpKeepalive};
    keytag::{KeyTag<Octs>};
    nsid::{Nsid<Octs>};
    padding::{Padding<Octs>};
    subnet::{ClientSubnet};
}

//============ Module Content ================================================

use super::cmp::CanonicalOrd;
use super::header::Header;
use super::iana::{Class, OptRcode, OptionCode, Rtype};
use super::name::{Name, ToName};
use super::rdata::{ComposeRecordData, ParseRecordData, RecordData};
use super::record::{Record, Ttl};
use super::wire::{Compose, Composer, FormError, ParseError};
use crate::utils::base16;
use core::cmp::Ordering;
use core::marker::PhantomData;
use core::{fmt, hash, mem};
use octseq::builder::{EmptyBuilder, OctetsBuilder, ShortBuf};
use octseq::octets::{Octets, OctetsFrom};
use octseq::parse::Parser;

//------------ Opt -----------------------------------------------------------

/// OPT record data.
///
/// This is the record data type for OPT records and can be used as the data
/// type parameter in [`Record`]. It simply wraps an octets sequence with all
/// the record data. It guarantees that the data contains a correctly
/// formatted sequence of options but doesn’t guarantee that the options
/// themselves are correct. You can iterate over options via the [`iter`]
/// method.
///
/// Since some of the information of the OPT record is transmitted in the
/// record header, a special type [`OptRecord`] exists, that contains all
/// the OPT data which is the preferred way of accessing this data.
///
/// [`iter`]: #method.iter
/// [`OptRecord`]: struct.OptRecord.html
#[derive(Clone)]
pub struct Opt<Octs: ?Sized> {
    octets: Octs,
}

impl Opt<()> {
    /// The rtype of this record data type.
    pub(crate) const RTYPE: Rtype = Rtype::OPT;
}

impl<Octs: EmptyBuilder> Opt<Octs> {
    /// Creates empty OPT record data.
    pub fn empty() -> Self {
        Self {
            octets: Octs::empty(),
        }
    }
}

impl<Octs: AsRef<[u8]>> Opt<Octs> {
    /// Creates OPT record data from an octets sequence.
    ///
    /// The function checks whether the octets contain a sequence of
    /// options. It does not check whether the options themselves are valid.
    pub fn from_octets(octets: Octs) -> Result<Self, ParseError> {
        Opt::check_slice(octets.as_ref())?;
        Ok(unsafe { Self::from_octets_unchecked(octets) })
    }

    /// Creates OPT record data from octets without checking.
    ///
    /// # Safety
    ///
    /// The caller needs to ensure that the slice contains correctly encoded
    /// OPT record data. The data of the options themselves does not need to
    /// be correct.
    unsafe fn from_octets_unchecked(octets: Octs) -> Self {
        Self { octets }
    }

    /// Parses OPT record data from the beginning of a parser.
    pub fn parse<'a, Src: Octets<Range<'a> = Octs> + ?Sized>(
        parser: &mut Parser<'a, Src>,
    ) -> Result<Self, ParseError> {
        let len = parser.remaining();
        Self::from_octets(parser.parse_octets(len)?)
    }
}

impl Opt<[u8]> {
    /// Creates OPT record data from an octets slice.
    pub fn from_slice(slice: &[u8]) -> Result<&Self, ParseError> {
        Self::check_slice(slice)?;
        Ok(unsafe { Self::from_slice_unchecked(slice) })
    }

    /// Creates OPT record data from an octets slice without checking.
    ///
    /// # Safety
    ///
    /// The caller needs to ensure that the slice contains correctly encoded
    /// OPT record data. The data of the options themselves does not need to
    /// be correct.
    unsafe fn from_slice_unchecked(slice: &[u8]) -> &Self {
        &*(slice as *const [u8] as *const Self)
    }

    /// Checks that the slice contains acceptable OPT record data.
    fn check_slice(slice: &[u8]) -> Result<(), ParseError> {
        if slice.len() > usize::from(u16::MAX) {
            return Err(FormError::new("long record data").into());
        }
        let mut parser = Parser::from_ref(slice);
        while parser.remaining() > 0 {
            parser.advance(2)?;
            let len = parser.parse_u16_be()?;
            parser.advance(len as usize)?;
        }
        Ok(())
    }
}

impl<Octs: AsRef<[u8]> + ?Sized> Opt<Octs> {
    pub fn for_slice_ref(&self) -> Opt<&[u8]> {
        unsafe { Opt::from_octets_unchecked(self.octets.as_ref()) }
    }
}

impl<Octs: AsRef<[u8]> + ?Sized> Opt<Octs> {
    /// Returns the length of the OPT record data.
    pub fn len(&self) -> usize {
        self.octets.as_ref().len()
    }

    /// Returns whether the OPT record data is empty.
    pub fn is_empty(&self) -> bool {
        self.octets.as_ref().is_empty()
    }

    /// Returns an iterator over options of a given type.
    ///
    /// The returned iterator will return only options represented by type
    /// `D` and quietly skip over all the others.
    pub fn iter<'s, Data>(&'s self) -> OptIter<'s, Octs, Data>
    where
        Octs: Octets,
        Data: ParseOptData<'s, Octs>,
    {
        OptIter::new(&self.octets)
    }

    /// Returns an iterator over all options.
    pub fn iter_all(
        &self,
    ) -> OptIter<Octs, AllOptData<Octs::Range<'_>, Dname<Octs::Range<'_>>>>
    where
        Octs: Octets,
    {
        self.iter()
    }

    /// Returns the first option of a given type if present.
    ///
    /// If trying to parse this first option fails, returns `None` as well.
    pub fn first<'s, Data>(&'s self) -> Option<Data>
    where
        Octs: Octets,
        Data: ParseOptData<'s, Octs>,
    {
        self.iter::<Data>().next()?.ok()
    }
}

impl<Octs: Composer> Opt<Octs> {
    /// Appends a new option to the OPT data.
    pub fn push<Opt: ComposeOptData + ?Sized>(
        &mut self,
        option: &Opt,
    ) -> Result<(), BuildDataError> {
        self.push_raw_option(option.code(), option.compose_len(), |target| {
            option.compose_option(target)
        })
    }

    /// Appends a raw option to the OPT data.
    ///
    /// The method will append an option with the given option code. The data
    /// of the option will be written via the closure `op`.
    pub fn push_raw_option<F>(
        &mut self,
        code: OptionCode,
        option_len: u16,
        op: F,
    ) -> Result<(), BuildDataError>
    where
        F: FnOnce(&mut Octs) -> Result<(), Octs::AppendError>,
    {
        LongOptData::check_len(
            self.octets
                .as_ref()
                .len()
                .saturating_add(usize::from(option_len)),
        )?;

        code.compose(&mut self.octets)?;
        option_len.compose(&mut self.octets)?;
        op(&mut self.octets)?;
        Ok(())
    }
}

//--- OctetsFrom

impl<Octs, SrcOcts> OctetsFrom<Opt<SrcOcts>> for Opt<Octs>
where
    Octs: OctetsFrom<SrcOcts>,
{
    type Error = Octs::Error;

    fn try_octets_from(source: Opt<SrcOcts>) -> Result<Self, Self::Error> {
        Octs::try_octets_from(source.octets).map(|octets| Opt { octets })
    }
}

//--- PartialEq and Eq

impl<Octs, Other> PartialEq<Opt<Other>> for Opt<Octs>
where
    Octs: AsRef<[u8]> + ?Sized,
    Other: AsRef<[u8]> + ?Sized,
{
    fn eq(&self, other: &Opt<Other>) -> bool {
        self.octets.as_ref().eq(other.octets.as_ref())
    }
}

impl<Octs: AsRef<[u8]> + ?Sized> Eq for Opt<Octs> {}

//--- PartialOrd, Ord, and CanonicalOrd

impl<Octs, Other> PartialOrd<Opt<Other>> for Opt<Octs>
where
    Octs: AsRef<[u8]> + ?Sized,
    Other: AsRef<[u8]> + ?Sized,
{
    fn partial_cmp(&self, other: &Opt<Other>) -> Option<Ordering> {
        self.octets.as_ref().partial_cmp(other.octets.as_ref())
    }
}

impl<Octs: AsRef<[u8]> + ?Sized> Ord for Opt<Octs> {
    fn cmp(&self, other: &Self) -> Ordering {
        self.octets.as_ref().cmp(other.octets.as_ref())
    }
}

impl<Octs, Other> CanonicalOrd<Opt<Other>> for Opt<Octs>
where
    Octs: AsRef<[u8]> + ?Sized,
    Other: AsRef<[u8]> + ?Sized,
{
    fn canonical_cmp(&self, other: &Opt<Other>) -> Ordering {
        self.octets.as_ref().cmp(other.octets.as_ref())
    }
}

//--- Hash

impl<Octs: AsRef<[u8]> + ?Sized> hash::Hash for Opt<Octs> {
    fn hash<H: hash::Hasher>(&self, state: &mut H) {
        self.octets.as_ref().hash(state)
    }
}

//--- RecordData, ParseRecordData, and ComposeRecordData

impl<Octs: ?Sized> RecordData for Opt<Octs> {
    fn rtype(&self) -> Rtype {
        Rtype::OPT
    }
}

impl<'a, Octs> ParseRecordData<'a, Octs> for Opt<Octs::Range<'a>>
where
    Octs: Octets + ?Sized,
{
    fn parse_rdata(
        rtype: Rtype,
        parser: &mut Parser<'a, Octs>,
    ) -> Result<Option<Self>, ParseError> {
        if rtype == Rtype::OPT {
            Self::parse(parser).map(Some)
        } else {
            Ok(None)
        }
    }
}

impl<Octs: AsRef<[u8]> + ?Sized> ComposeRecordData for Opt<Octs> {
    fn rdlen(&self, _compress: bool) -> Option<u16> {
        Some(u16::try_from(self.octets.as_ref().len()).expect("long OPT"))
    }

    fn compose_rdata<Target: Composer + ?Sized>(
        &self,
        target: &mut Target,
    ) -> Result<(), Target::AppendError> {
        target.append_slice(self.octets.as_ref())
    }

    fn compose_canonical_rdata<Target: Composer + ?Sized>(
        &self,
        target: &mut Target,
    ) -> Result<(), Target::AppendError> {
        self.compose_rdata(target)
    }
}

//--- Display

impl<Octs: AsRef<[u8]> + ?Sized> fmt::Display for Opt<Octs> {
    fn fmt(&self, f: &mut fmt::Formatter) -> fmt::Result {
        // XXX TODO Print this properly.
        f.write_str("OPT ...")
    }
}

impl<Octs: AsRef<[u8]> + ?Sized> fmt::Debug for Opt<Octs> {
    fn fmt(&self, f: &mut fmt::Formatter) -> fmt::Result {
        f.write_str("Opt(")?;
        fmt::Display::fmt(self, f)?;
        f.write_str(")")
    }
}

//------------ OptHeader -----------------------------------------------------

/// The header of an OPT record.
///
/// The OPT record reappropriates the record header for encoding some
/// basic information. This type provides access to this information. It
/// consists of the record header with the exception of the fiinal `rdlen`
/// field.
///
/// This is so that `OptBuilder` can safely deref to this type.
///
//    +------------+--------------+------------------------------+
//    | Field Name | Field Type   | Description                  |
//    +------------+--------------+------------------------------+
//    | NAME       | domain name  | MUST be 0 (root domain)      |
//    | TYPE       | u_int16_t    | OPT (41)                     |
//    | CLASS      | u_int16_t    | requestor's UDP payload size |
//    | TTL        | u_int32_t    | extended RCODE and flags     |
//    | RDLEN      | u_int16_t    | length of all RDATA          |
//    | RDATA      | octet stream | {attribute,value} pairs      |
//    +------------+--------------+------------------------------+
#[derive(Copy, Clone, Debug, Eq, PartialEq)]
pub struct OptHeader {
    /// The bytes of the header.
    inner: [u8; 9],
}

impl OptHeader {
    /// Returns a reference to an OPT header pointing into a record’s octets.
    #[must_use]
    pub fn for_record_slice(slice: &[u8]) -> &OptHeader {
        assert!(slice.len() >= mem::size_of::<Self>());
        unsafe { &*(slice.as_ptr() as *const OptHeader) }
    }

    /// Returns a mutable reference pointing into a record’s octets.
    pub fn for_record_slice_mut(slice: &mut [u8]) -> &mut OptHeader {
        assert!(slice.len() >= mem::size_of::<Self>());
        unsafe { &mut *(slice.as_mut_ptr() as *mut OptHeader) }
    }

    /// Returns the header as a slice.
    pub fn as_slice(&self) -> &[u8] {
        self.inner.as_ref()
    }

    /// Returns the UDP payload size.
    ///
    /// Through this field a sender of a message can signal the maximum size
    /// of UDP payload the sender is able to handle when receiving messages.
    /// This value refers to the abilities of the sender’s DNS implementation,
    /// not such things as network MTUs. Which means that the largest UDP
    /// payload that can actually be sent back to the sender may be smaller.
    #[must_use]
    pub fn udp_payload_size(&self) -> u16 {
        u16::from_be_bytes(self.inner[3..5].try_into().unwrap())
    }

    /// Sets the UDP payload size value.
    pub fn set_udp_payload_size(&mut self, value: u16) {
        self.inner[3..5].copy_from_slice(&value.to_be_bytes())
    }

    /// Returns the extended rcode.
    ///
    /// Some of the bits of the rcode are stored in the regular message
    /// header. Such a header needs to be passed to the method.
    #[must_use]
    pub fn rcode(&self, header: Header) -> OptRcode {
        OptRcode::from_parts(header.rcode(), self.inner[5])
    }

    /// Sets the extend rcode of the OPT header.
    ///
    /// This method _only_ sets the upper bits of the rcode. The lower bits
    /// need to be set in the message header.
    pub fn set_rcode(&mut self, rcode: OptRcode) {
        self.inner[5] = rcode.ext()
    }

    /// Sets the extended bits of the extended rcode.
    pub fn set_ext_rcode(&mut self, ext_rcode: u8) {
        self.inner[5] = ext_rcode
    }

    /// Returns the EDNS version of the OPT header.
    ///
    /// Only EDNS version 0 is currently defined.
    #[must_use]
    pub fn version(&self) -> u8 {
        self.inner[6]
    }

    /// Sets the EDNS version of the OPT header.
    pub fn set_version(&mut self, version: u8) {
        self.inner[6] = version
    }

    /// Returns the value of the DNSSEC OK (DO) bit.
    ///
    /// By setting this bit, a resolver indicates that it is interested in
    /// also receiving the DNSSEC-related resource records necessary to
    /// validate an answer. The bit and the related procedures are defined in
    /// [RFC 3225].
    ///
    /// [RFC 3225]: https://tools.ietf.org/html/rfc3225
    #[must_use]
    pub fn dnssec_ok(&self) -> bool {
        self.inner[7] & 0x80 != 0
    }

    /// Sets the DNSSEC OK (DO) bit to the given value.
    pub fn set_dnssec_ok(&mut self, value: bool) {
        if value {
            self.inner[7] |= 0x80
        } else {
            self.inner[7] &= 0x7F
        }
    }

    pub fn compose<Target: OctetsBuilder + ?Sized>(
        self,
        target: &mut Target,
    ) -> Result<(), Target::AppendError> {
        target.append_slice(&self.inner)
    }
}

impl Default for OptHeader {
    fn default() -> Self {
        OptHeader {
            inner: [0, 0, 41, 0, 0, 0, 0, 0, 0],
        }
    }
}

//------------ OptRecord -----------------------------------------------------

/// An entire OPT record.
///
/// Because the EDNS specificiation uses parts of the header of the OPT record
/// to convey some information, a special record type is necessary for OPT
/// records. You can convert a normal record with [`Opt`] record data into
/// an `OptRecord` via the [`from_record`][OptRecord::from_record] function.
#[derive(Clone)]
pub struct OptRecord<Octs> {
    /// The UDP payload size field from the record header.
    udp_payload_size: u16,

    /// The extended rcode.
    ext_rcode: u8,

    /// The EDNS version.
    version: u8,

    /// The EDNS flags.
    flags: u16,

    /// The record data.
    data: Opt<Octs>,
}

impl<Octs> OptRecord<Octs> {
    /// Converts a regular record into an OPT record
    pub fn from_record<N: ToName>(record: Record<N, Opt<Octs>>) -> Self {
        OptRecord {
            udp_payload_size: record.class().to_int(),
            ext_rcode: (record.ttl().as_secs() >> 24) as u8,
            version: (record.ttl().as_secs() >> 16) as u8,
            flags: record.ttl().as_secs() as u16,
            data: record.into_data(),
        }
    }

    /// Converts the OPT record into a regular record.
    pub fn as_record(&self) -> Record<&'static Name<[u8]>, Opt<&[u8]>>
    where
        Octs: AsRef<[u8]>,
    {
        Record::new(
            Name::root_slice(),
            Class::from_int(self.udp_payload_size),
            Ttl::from_secs(
                u32::from(self.ext_rcode) << 24
                    | u32::from(self.version) << 16
                    | u32::from(self.flags),
            ),
            self.data.for_slice_ref(),
        )
    }

    /// Returns the UDP payload size.
    ///
    /// Through this field a sender of a message can signal the maximum size
    /// of UDP payload the sender is able to handle when receiving messages.
    /// This value refers to the abilities of the sender’s DNS implementation,
    /// not such things as network MTUs. Which means that the largest UDP
    /// payload that can actually be sent back to the sender may be smaller.
    pub fn udp_payload_size(&self) -> u16 {
        self.udp_payload_size
    }

    /// Sets the UDP payload size.
    pub fn set_udp_payload_size(&mut self, value: u16) {
        self.udp_payload_size = value
    }

    /// Returns the extended rcode.
    ///
    /// Some of the bits of the rcode are stored in the regular message
    /// header. Such a header needs to be passed to the method.
    pub fn rcode(&self, header: Header) -> OptRcode {
        OptRcode::from_parts(header.rcode(), self.ext_rcode)
    }

    pub fn ext_rcode(&self) -> u8 {
        self.ext_rcode
    }

    /// Returns the EDNS version of the OPT header.
    ///
    /// Only EDNS version 0 is currently defined.
    pub fn version(&self) -> u8 {
        self.version
    }

    /// Returns the value of the DNSSEC OK (DO) bit.
    ///
    /// By setting this bit, a resolver indicates that it is interested in
    /// also receiving the DNSSEC-related resource records necessary to
    /// validate an answer. The bit and the related procedures are defined in
    /// [RFC 3225].
    ///
    /// [RFC 3225]: https://tools.ietf.org/html/rfc3225
    pub fn dnssec_ok(&self) -> bool {
        self.flags & 0x8000 != 0
    }

    pub fn set_dnssec_ok(&mut self, value: bool) {
        if value {
            self.flags |= 0x8000;
        } else {
            self.flags &= !0x8000;
        }
    }

    /// Returns a reference to the raw options.
    pub fn opt(&self) -> &Opt<Octs> {
        &self.data
    }
}

impl<Octs: Composer> OptRecord<Octs> {
    /// Appends a new option to the OPT data.
    pub fn push<Opt: ComposeOptData + ?Sized>(
        &mut self,
        option: &Opt,
    ) -> Result<(), BuildDataError> {
        self.data.push(option)
    }

    /// Appends a raw option to the OPT data.
    ///
    /// The method will append an option with the given option code. The data
    /// of the option will be written via the closure `op`.
    pub fn push_raw_option<F>(
        &mut self,
        code: OptionCode,
        option_len: u16,
        op: F,
    ) -> Result<(), BuildDataError>
    where
        F: FnOnce(&mut Octs) -> Result<(), Octs::AppendError>,
    {
        self.data.push_raw_option(code, option_len, op)
    }
}

impl<Octs: EmptyBuilder> Default for OptRecord<Octs> {
    fn default() -> Self {
        Self {
            udp_payload_size: 0,
            ext_rcode: 0,
            version: 0,
            flags: 0,
            data: Opt::empty(),
        }
    }
}

//--- From

impl<Octs, N: ToName> From<Record<N, Opt<Octs>>> for OptRecord<Octs> {
    fn from(record: Record<N, Opt<Octs>>) -> Self {
        Self::from_record(record)
    }
}

//--- OctetsFrom

impl<Octs, SrcOcts> OctetsFrom<OptRecord<SrcOcts>> for OptRecord<Octs>
where
    Octs: OctetsFrom<SrcOcts>,
{
    type Error = Octs::Error;

    fn try_octets_from(
        source: OptRecord<SrcOcts>,
    ) -> Result<Self, Self::Error> {
        Ok(OptRecord {
            udp_payload_size: source.udp_payload_size,
            ext_rcode: source.ext_rcode,
            version: source.version,
            flags: source.flags,
            data: Opt::try_octets_from(source.data)?,
        })
    }
}

//--- AsRef

impl<Octs> AsRef<Opt<Octs>> for OptRecord<Octs> {
    fn as_ref(&self) -> &Opt<Octs> {
        &self.data
    }
}

//--- Debug

impl<Octs: AsRef<[u8]>> fmt::Debug for OptRecord<Octs> {
    fn fmt(&self, f: &mut fmt::Formatter) -> fmt::Result {
        f.debug_struct("OptRecord")
            .field("udp_payload_size", &self.udp_payload_size)
            .field("ext_rcord", &self.ext_rcode)
            .field("version", &self.version)
            .field("flags", &self.flags)
            .field("data", &self.data)
            .finish()
    }
}

//------------ OptionHeader --------------------------------------------------

/// The header of an OPT option.
///
/// This header contains a 16 bit option code identifying the kind of option
/// we are dealing with and a 16 bit length describing the lenngth in octets
/// of the option data.
#[derive(Clone, Copy, Debug)]
pub struct OptionHeader {
    /// The option code.
    code: u16,

    /// The length of the option’s data in octets.
    len: u16,
}

#[allow(clippy::len_without_is_empty)]
impl OptionHeader {
    /// Creates a new option header from code and length.
    #[must_use]
    pub fn new(code: u16, len: u16) -> Self {
        OptionHeader { code, len }
    }

    /// Returns the option code.
    #[must_use]
    pub fn code(self) -> u16 {
        self.code
    }

    /// Returns the length of the option data.
    #[must_use]
    pub fn len(self) -> u16 {
        self.len
    }

    pub fn parse<Octs: AsRef<[u8]> + ?Sized>(
        parser: &mut Parser<Octs>,
    ) -> Result<Self, ParseError> {
        Ok(OptionHeader::new(
            parser.parse_u16_be()?,
            parser.parse_u16_be()?,
        ))
    }
}

//------------ OptIter -------------------------------------------------------

/// An iterator over the options of an OPT record.
///
/// The iterator is generic over a specific option type. It skips over all
/// options that this type does not want to parse. It returns a result that
/// is either a parsed option or a parse error. These errors are only for the
/// particular option. After such an error you can continue to iterate until
/// `None` indicates that you’ve reached the end of the record.
#[derive(Clone, Debug)]
pub struct OptIter<'a, Octs: ?Sized, D> {
    /// A parser for the OPT record data.
    parser: Parser<'a, Octs>,

    /// The marker to remember which record data we use.
    marker: PhantomData<D>,
}

impl<'a, Octs, D> OptIter<'a, Octs, D>
where
    Octs: Octets + ?Sized,
    D: ParseOptData<'a, Octs>,
{
    /// Creates an iterator from a reference to the OPT record data.
    fn new(octets: &'a Octs) -> Self {
        OptIter {
            parser: Parser::from_ref(octets),
            marker: PhantomData,
        }
    }

    /// Returns the next item from the parser.
    ///
    /// Expects there to be another option available and will return a
    /// parse error otherwise. Return `Ok(None)` if the option type didn’t
    /// want to parse this option.
    fn next_step(&mut self) -> Result<Option<D>, ParseError> {
        let code = self.parser.parse_u16_be()?.into();
        let len = self.parser.parse_u16_be()? as usize;
        let mut parser = self.parser.parse_parser(len)?;
        let res = D::parse_option(code, &mut parser)?;
        if res.is_some() && parser.remaining() > 0 {
            return Err(ParseError::Form(FormError::new(
                "trailing data in option",
            )));
        }
        Ok(res)
    }
}

impl<'a, Octs, Data> Iterator for OptIter<'a, Octs, Data>
where
    Octs: Octets + ?Sized,
    Data: ParseOptData<'a, Octs>,
{
    type Item = Result<Data, ParseError>;

    fn next(&mut self) -> Option<Self::Item> {
        while self.parser.remaining() > 0 {
            match self.next_step() {
                Ok(Some(res)) => return Some(Ok(res)),
                Ok(None) => {}
                Err(err) => {
                    // Advance to end so we’ll return None from now on.
                    self.parser.advance_to_end();
                    return Some(Err(err));
                }
            }
        }
        None
    }
}

//------------ OptData -------------------------------------------------------

/// A type representing an OPT option.
///
/// The type needs to be able to report the option code to use for the
/// encoding via the [`code`][Self::code] method.
pub trait OptData {
    /// Returns the option code associated with this option.
    fn code(&self) -> OptionCode;
}

//------------ ParseOptData --------------------------------------------------

/// An OPT option that can be parsed from the record data.
pub trait ParseOptData<'a, Octs: ?Sized>: OptData + Sized {
    /// Parses the option code data.
    ///
    /// The data is for an option of `code`. The function may decide whether
    /// it wants to parse data for that type. It should return `Ok(None)` if
    /// it doesn’t.
    ///
    /// The `parser` is positioned at the beginning of the option data and is
    /// is limited to the length of the data. The method only needs to parse
    /// as much data as it needs. The caller has to make sure to deal with
    /// data remaining in the parser.
    ///
    /// If the function doesn’t want to process the data, it must not touch
    /// the parser. In particual, it must not advance it.
    fn parse_option(
        code: OptionCode,
        parser: &mut Parser<'a, Octs>,
    ) -> Result<Option<Self>, ParseError>;
}

//------------ ComposeOptData ------------------------------------------------

/// An OPT option that can be written to wire format.
pub trait ComposeOptData: OptData {
    fn compose_len(&self) -> u16;

    fn compose_option<Target: OctetsBuilder + ?Sized>(
        &self,
        target: &mut Target,
    ) -> Result<(), Target::AppendError>;
}

//------------ UnknownOptData ------------------------------------------------

/// An OPT option in its raw form.
///
/// This type accepts any option type via its option code and raw data.
#[derive(Clone)]
pub struct UnknownOptData<Octs> {
    /// The option code for the option.
    code: OptionCode,

    /// The raw option data.
    data: Octs,
}

impl<Octs> UnknownOptData<Octs> {
    /// Creates a new option from the code and data.
    ///
    /// The function returns an error if `data` is longer than 65,535 octets.
    pub fn new(code: OptionCode, data: Octs) -> Result<Self, LongOptData>
    where
        Octs: AsRef<[u8]>,
    {
        LongOptData::check_len(data.as_ref().len())?;
        Ok(unsafe { Self::new_unchecked(code, data) })
    }

    /// Creates a new option data value without checking.
    ///
    /// # Safety
    ///
    /// The caller needs to make sure that `data` is not longer than 65,535
    /// octets.
    pub unsafe fn new_unchecked(code: OptionCode, data: Octs) -> Self {
        Self { code, data }
    }

    /// Returns the option code of the option.
    pub fn code(&self) -> OptionCode {
        self.code
    }

    /// Returns a reference for to the option data.
    pub fn data(&self) -> &Octs {
        &self.data
    }

    /// Returns a slice of the option data.
    pub fn as_slice(&self) -> &[u8]
    where
        Octs: AsRef<[u8]>,
    {
        self.data.as_ref()
    }

    /// Returns a mutable slice of the option data.
    pub fn as_slice_mut(&mut self) -> &mut [u8]
    where
        Octs: AsMut<[u8]>,
    {
        self.data.as_mut()
    }
}

//--- OctetsFrom

impl<Octs, SrcOcts> OctetsFrom<UnknownOptData<SrcOcts>>
    for UnknownOptData<Octs>
where
    Octs: OctetsFrom<SrcOcts>,
{
    type Error = Octs::Error;

    fn try_octets_from(
        src: UnknownOptData<SrcOcts>,
    ) -> Result<Self, Self::Error> {
        Ok(unsafe {
            Self::new_unchecked(src.code, Octs::try_octets_from(src.data)?)
        })
    }
}
<<<<<<< HEAD

=======
>>>>>>> 4d75f478
//--- AsRef and AsMut

impl<Octs> AsRef<Octs> for UnknownOptData<Octs> {
    fn as_ref(&self) -> &Octs {
        self.data()
    }
}

impl<Octs: AsRef<[u8]>> AsRef<[u8]> for UnknownOptData<Octs> {
    fn as_ref(&self) -> &[u8] {
        self.as_slice()
    }
}

impl<Octs: AsMut<[u8]>> AsMut<[u8]> for UnknownOptData<Octs> {
    fn as_mut(&mut self) -> &mut [u8] {
        self.as_slice_mut()
    }
}

//--- OptData etc.

impl<Octs: AsRef<[u8]>> OptData for UnknownOptData<Octs> {
    fn code(&self) -> OptionCode {
        self.code
    }
}

impl<'a, Octs> ParseOptData<'a, Octs> for UnknownOptData<Octs::Range<'a>>
where
    Octs: Octets + ?Sized,
{
    fn parse_option(
        code: OptionCode,
        parser: &mut Parser<'a, Octs>,
    ) -> Result<Option<Self>, ParseError> {
        Self::new(code, parser.parse_octets(parser.remaining())?)
            .map(Some)
            .map_err(Into::into)
    }
}

impl<Octs: AsRef<[u8]>> ComposeOptData for UnknownOptData<Octs> {
    fn compose_len(&self) -> u16 {
        self.data
            .as_ref()
            .len()
            .try_into()
            .expect("long option data")
    }

    fn compose_option<Target: OctetsBuilder + ?Sized>(
        &self,
        target: &mut Target,
    ) -> Result<(), Target::AppendError> {
        target.append_slice(self.data.as_ref())
    }
}

//--- Display and Debug

impl<Octs: AsRef<[u8]>> fmt::Display for UnknownOptData<Octs> {
    fn fmt(&self, f: &mut fmt::Formatter) -> fmt::Result {
        base16::display(self.data.as_ref(), f)
    }
}

impl<Octs: AsRef<[u8]>> fmt::Debug for UnknownOptData<Octs> {
    fn fmt(&self, f: &mut fmt::Formatter) -> fmt::Result {
        f.debug_struct("UnknownOptData")
            .field("code", &self.code)
            .field("data", &format_args!("{}", self))
            .finish()
    }
}

//============ Error Types ===================================================

//------------ LongOptData ---------------------------------------------------

/// The octets sequence to be used for option data is too long.
#[derive(Clone, Copy, Debug)]
pub struct LongOptData(());

impl LongOptData {
    #[must_use]
    pub fn as_str(self) -> &'static str {
        "option data too long"
    }

    pub fn check_len(len: usize) -> Result<(), Self> {
        if len > usize::from(u16::MAX) {
            Err(Self(()))
        } else {
            Ok(())
        }
    }
}

impl From<LongOptData> for ParseError {
    fn from(src: LongOptData) -> Self {
        ParseError::form_error(src.as_str())
    }
}

impl fmt::Display for LongOptData {
    fn fmt(&self, f: &mut fmt::Formatter) -> fmt::Result {
        f.write_str(self.as_str())
    }
}

#[cfg(feature = "std")]
impl std::error::Error for LongOptData {}

//------------ BuildDataError ------------------------------------------------

/// An error happened while constructing an SVCB value.
#[derive(Clone, Copy, Debug, Eq, PartialEq)]
pub enum BuildDataError {
    /// The value would exceed the allowed length of a value.
    LongOptData,

    /// The underlying octets builder ran out of buffer space.
    ShortBuf,
}

impl BuildDataError {
    /// Converts the error into a `LongOptData` error for ‘endless’ buffers.
    ///
    /// # Panics
    ///
    /// This method will panic if the error is of the `ShortBuf` variant.
    pub fn unlimited_buf(self) -> LongOptData {
        match self {
            Self::LongOptData => LongOptData(()),
            Self::ShortBuf => panic!("ShortBuf on unlimited buffer"),
        }
    }
}

impl From<LongOptData> for BuildDataError {
    fn from(_: LongOptData) -> Self {
        Self::LongOptData
    }
}

impl<T: Into<ShortBuf>> From<T> for BuildDataError {
    fn from(_: T) -> Self {
        Self::ShortBuf
    }
}

//--- Display and Error

impl fmt::Display for BuildDataError {
    fn fmt(&self, f: &mut fmt::Formatter) -> fmt::Result {
        match self {
            Self::LongOptData => f.write_str("long option data"),
            Self::ShortBuf => ShortBuf.fmt(f),
        }
    }
}

#[cfg(feature = "std")]
impl std::error::Error for BuildDataError {}

//============ Tests =========================================================

#[cfg(test)]
#[cfg(all(feature = "std", feature = "bytes"))]
pub(super) mod test {
    use super::*;
    use crate::base::rdata::test::{test_compose_parse, test_rdlen};
    use crate::base::record::ParsedRecord;
    use crate::base::{opt, MessageBuilder};
    use bytes::{Bytes, BytesMut};
    use core::fmt::Debug;
    use octseq::builder::infallible;
    use std::vec::Vec;

    #[test]
    #[allow(clippy::redundant_closure)] // lifetimes ...
    fn opt_compose_parse_scan() {
        let rdata = Opt::from_octets("fo\x00\x03foo").unwrap();
        test_rdlen(&rdata);
        test_compose_parse(&rdata, |parser| Opt::parse(parser));
    }

    #[test]
    fn opt_record_header() {
        let mut header = OptHeader::default();
        header.set_udp_payload_size(0x1234);
        header.set_rcode(OptRcode::BADVERS);
        header.set_version(0xbd);
        header.set_dnssec_ok(true);
        let mut buf = Vec::with_capacity(11);
        infallible(header.compose(&mut buf));
        infallible(0u16.compose(&mut buf));
        let mut buf = Parser::from_ref(buf.as_slice());
        let record = ParsedRecord::parse(&mut buf)
            .unwrap()
            .into_record::<Opt<_>>()
            .unwrap()
            .unwrap();
        let record = OptRecord::from_record(record);
        assert_eq!(record.udp_payload_size(), 0x1234);
        assert_eq!(record.ext_rcode, OptRcode::BADVERS.ext());
        assert_eq!(record.version(), 0xbd);
        assert!(record.dnssec_ok());
    }

    #[test]
    fn opt_iter() {
        use self::opt::cookie::{ClientCookie, Cookie};

        // Push two options and check that both are parseable
        let nsid = opt::Nsid::from_octets(&b"example"[..]).unwrap();
        let cookie = Cookie::new(
            ClientCookie::from_octets(1234u64.to_be_bytes()),
            None,
        );
        let msg = {
            let mut mb = MessageBuilder::new_vec().additional();
            mb.opt(|mb| {
                mb.push(&nsid)?;
                mb.push(&cookie)?;
                Ok(())
            })
            .unwrap();
            mb.into_message()
        };

        // Parse both into specialized types
        let opt = msg.opt().unwrap();
        assert_eq!(Some(Ok(nsid)), opt.opt().iter::<opt::Nsid<_>>().next());
        assert_eq!(Some(Ok(cookie)), opt.opt().iter::<opt::Cookie>().next());
    }

    pub fn test_option_compose_parse<In, F, Out>(data: &In, parse: F)
    where
        In: ComposeOptData + PartialEq<Out> + Debug,
        F: FnOnce(&mut Parser<Bytes>) -> Result<Out, ParseError>,
        Out: Debug,
    {
        let mut buf = BytesMut::new();
        infallible(data.compose_option(&mut buf));
        let buf = buf.freeze();
        assert_eq!(buf.len(), usize::from(data.compose_len()));
        let mut parser = Parser::from_ref(&buf);
        let parsed = (parse)(&mut parser).unwrap();
        assert_eq!(parser.remaining(), 0);
        assert_eq!(*data, parsed);
    }
}<|MERGE_RESOLUTION|>--- conflicted
+++ resolved
@@ -952,10 +952,7 @@
         })
     }
 }
-<<<<<<< HEAD
-
-=======
->>>>>>> 4d75f478
+
 //--- AsRef and AsMut
 
 impl<Octs> AsRef<Octs> for UnknownOptData<Octs> {
