--- conflicted
+++ resolved
@@ -18,20 +18,14 @@
 };
 use secrecy::ExposeSecret;
 
-<<<<<<< HEAD
-use crate::base::iana::SecAlg;
-use crate::validate::{PublicKeyBytes, RsaPublicKeyBytes, Signature};
-=======
 use crate::{
     base::iana::SecAlg,
     validate::{PublicKeyBytes, RsaPublicKeyBytes, Signature},
 };
->>>>>>> a23a5fd2
 
 use super::{GenerateParams, SecretKeyBytes, SignError, SignRaw};
 
 //----------- KeyPair --------------------------------------------------------
-<<<<<<< HEAD
 
 /// A key pair backed by `ring`.
 pub enum KeyPair {
@@ -41,17 +35,6 @@
         rng: Arc<dyn ring::rand::SecureRandom>,
     },
 
-=======
-
-/// A key pair backed by `ring`.
-pub enum KeyPair {
-    /// An RSA/SHA-256 keypair.
-    RsaSha256 {
-        key: RsaKeyPair,
-        rng: Arc<dyn ring::rand::SecureRandom>,
-    },
-
->>>>>>> a23a5fd2
     /// An ECDSA P-256/SHA-256 keypair.
     EcdsaP256Sha256 {
         key: EcdsaKeyPair,
@@ -290,7 +273,6 @@
         GenerateParams::Ed25519 => {
             // Generate a key and a PKCS#8 document out of Ring.
             let doc = Ed25519KeyPair::generate_pkcs8(rng)?;
-<<<<<<< HEAD
 
             // Manually parse the PKCS#8 document for the private key.
             let sk: Box<[u8]> = Box::from(&doc.as_ref()[16..48]);
@@ -311,28 +293,6 @@
 
 //============ Error Types ===================================================
 
-=======
-
-            // Manually parse the PKCS#8 document for the private key.
-            let sk: Box<[u8]> = Box::from(&doc.as_ref()[16..48]);
-            let sk: Box<[u8; 32]> = sk.try_into().unwrap();
-            let sk = SecretKeyBytes::Ed25519(sk.into());
-
-            // Manually parse the PKCS#8 document for the public key.
-            let pk: Box<[u8]> = Box::from(&doc.as_ref()[51..83]);
-            let pk = pk.try_into().unwrap();
-            let pk = PublicKeyBytes::Ed25519(pk);
-
-            Ok((sk, pk))
-        }
-
-        _ => Err(GenerateError::UnsupportedAlgorithm),
-    }
-}
-
-//============ Error Types ===================================================
-
->>>>>>> a23a5fd2
 /// An error in importing a key pair from bytes into Ring.
 #[derive(Clone, Debug)]
 pub enum FromBytesError {
@@ -361,7 +321,6 @@
 //--- Error
 
 impl std::error::Error for FromBytesError {}
-<<<<<<< HEAD
 
 //----------- GenerateError --------------------------------------------------
 
@@ -371,17 +330,6 @@
     /// The requested algorithm was not supported.
     UnsupportedAlgorithm,
 
-=======
-
-//----------- GenerateError --------------------------------------------------
-
-/// An error in generating a key pair with Ring.
-#[derive(Clone, Debug)]
-pub enum GenerateError {
-    /// The requested algorithm was not supported.
-    UnsupportedAlgorithm,
-
->>>>>>> a23a5fd2
     /// An implementation failure occurred.
     ///
     /// This includes memory allocation failures.
