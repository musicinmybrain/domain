//! DNSSEC signing.
//!
//! **This module is experimental and likely to change significantly.**
//!
//! Signatures are at the heart of DNSSEC -- they confirm the authenticity of
//! a DNS record served by a security-aware name server.  Signatures can be
//! made "online" (in an authoritative name server while it is running) or
//! "offline" (outside of a name server).  Once generated, signatures can be
//! serialized as DNS records and stored alongside the authenticated records.

<<<<<<< HEAD
#![cfg(feature = "sign")]
#![cfg_attr(docsrs, doc(cfg(feature = "sign")))]

use crate::{
    base::iana::SecAlg,
    validate::{PublicKey, Signature},
};

pub mod generic;
pub mod openssl;
pub mod ring;

/// Sign DNS records.
///
/// Types that implement this trait own a private key and can sign arbitrary
/// information (for zone signing keys, DNS records; for key signing keys,
/// subsidiary public keys).
///
/// Before a key can be used for signing, it should be validated.  If the
/// implementing type allows [`sign()`] to be called on unvalidated keys, it
/// will have to check the validity of the key for every signature; this is
/// unnecessary overhead when many signatures have to be generated.
///
/// [`sign()`]: Sign::sign()
pub trait Sign {
    /// The signature algorithm used.
    ///
    /// The following algorithms are known to this crate.  Recommendations
    /// toward or against usage are based on published RFCs, not the crate
    /// authors' opinion.  Implementing types may choose to support some of
    /// the prohibited algorithms anyway.
    ///
    /// - [`SecAlg::RSAMD5`] (highly insecure, do not use)
    /// - [`SecAlg::DSA`] (highly insecure, do not use)
    /// - [`SecAlg::RSASHA1`] (insecure, not recommended)
    /// - [`SecAlg::DSA_NSEC3_SHA1`] (highly insecure, do not use)
    /// - [`SecAlg::RSASHA1_NSEC3_SHA1`] (insecure, not recommended)
    /// - [`SecAlg::RSASHA256`]
    /// - [`SecAlg::RSASHA512`] (not recommended)
    /// - [`SecAlg::ECC_GOST`] (do not use)
    /// - [`SecAlg::ECDSAP256SHA256`]
    /// - [`SecAlg::ECDSAP384SHA384`]
    /// - [`SecAlg::ED25519`]
    /// - [`SecAlg::ED448`]
    fn algorithm(&self) -> SecAlg;

    /// The public key.
    ///
    /// This can be used to verify produced signatures.  It must use the same
    /// algorithm as returned by [`algorithm()`].
    ///
    /// [`algorithm()`]: Self::algorithm()
    fn public_key(&self) -> PublicKey;

=======
#![cfg(feature = "unstable-sign")]
#![cfg_attr(docsrs, doc(cfg(feature = "unstable-sign")))]

use crate::{
    base::iana::SecAlg,
    validate::{RawPublicKey, Signature},
};

pub mod generic;
pub mod openssl;
pub mod ring;

/// Low-level signing functionality.
///
/// Types that implement this trait own a private key and can sign arbitrary
/// information (for zone signing keys, DNS records; for key signing keys,
/// subsidiary public keys).
///
/// Before a key can be used for signing, it should be validated.  If the
/// implementing type allows [`sign_raw()`] to be called on unvalidated keys,
/// it will have to check the validity of the key for every signature; this is
/// unnecessary overhead when many signatures have to be generated.
///
/// [`sign_raw()`]: SignRaw::sign_raw()
pub trait SignRaw {
    /// The signature algorithm used.
    ///
    /// The following algorithms are known to this crate.  Recommendations
    /// toward or against usage are based on published RFCs, not the crate
    /// authors' opinion.  Implementing types may choose to support some of
    /// the prohibited algorithms anyway.
    ///
    /// - [`SecAlg::RSAMD5`] (highly insecure, do not use)
    /// - [`SecAlg::DSA`] (highly insecure, do not use)
    /// - [`SecAlg::RSASHA1`] (insecure, not recommended)
    /// - [`SecAlg::DSA_NSEC3_SHA1`] (highly insecure, do not use)
    /// - [`SecAlg::RSASHA1_NSEC3_SHA1`] (insecure, not recommended)
    /// - [`SecAlg::RSASHA256`]
    /// - [`SecAlg::RSASHA512`] (not recommended)
    /// - [`SecAlg::ECC_GOST`] (do not use)
    /// - [`SecAlg::ECDSAP256SHA256`]
    /// - [`SecAlg::ECDSAP384SHA384`]
    /// - [`SecAlg::ED25519`]
    /// - [`SecAlg::ED448`]
    fn algorithm(&self) -> SecAlg;

    /// The raw public key.
    ///
    /// This can be used to verify produced signatures.  It must use the same
    /// algorithm as returned by [`algorithm()`].
    ///
    /// [`algorithm()`]: Self::algorithm()
    fn raw_public_key(&self) -> RawPublicKey;

>>>>>>> 2556e2aa
    /// Sign the given bytes.
    ///
    /// # Errors
    ///
    /// There are three expected failure cases for this function:
    ///
    /// - The secret key was invalid.  The implementing type is responsible
    ///   for validating the secret key during initialization, so that this
    ///   kind of error does not occur.
    ///
    /// - Not enough randomness could be obtained.  This applies to signature
    ///   algorithms which use randomization (primarily ECDSA).  On common
    ///   platforms like Linux, Mac OS, and Windows, cryptographically secure
    ///   pseudo-random number generation is provided by the OS, so this is
    ///   highly unlikely.
    ///
    /// - Not enough memory could be obtained.  Signature generation does not
    ///   require significant memory and an out-of-memory condition means that
    ///   the application will probably panic soon.
    ///
    /// None of these are considered likely or recoverable, so panicking is
    /// the simplest and most ergonomic solution.
<<<<<<< HEAD
    fn sign(&self, data: &[u8]) -> Signature;
=======
    fn sign_raw(&self, data: &[u8]) -> Signature;
>>>>>>> 2556e2aa
}<|MERGE_RESOLUTION|>--- conflicted
+++ resolved
@@ -8,62 +8,6 @@
 //! "offline" (outside of a name server).  Once generated, signatures can be
 //! serialized as DNS records and stored alongside the authenticated records.
 
-<<<<<<< HEAD
-#![cfg(feature = "sign")]
-#![cfg_attr(docsrs, doc(cfg(feature = "sign")))]
-
-use crate::{
-    base::iana::SecAlg,
-    validate::{PublicKey, Signature},
-};
-
-pub mod generic;
-pub mod openssl;
-pub mod ring;
-
-/// Sign DNS records.
-///
-/// Types that implement this trait own a private key and can sign arbitrary
-/// information (for zone signing keys, DNS records; for key signing keys,
-/// subsidiary public keys).
-///
-/// Before a key can be used for signing, it should be validated.  If the
-/// implementing type allows [`sign()`] to be called on unvalidated keys, it
-/// will have to check the validity of the key for every signature; this is
-/// unnecessary overhead when many signatures have to be generated.
-///
-/// [`sign()`]: Sign::sign()
-pub trait Sign {
-    /// The signature algorithm used.
-    ///
-    /// The following algorithms are known to this crate.  Recommendations
-    /// toward or against usage are based on published RFCs, not the crate
-    /// authors' opinion.  Implementing types may choose to support some of
-    /// the prohibited algorithms anyway.
-    ///
-    /// - [`SecAlg::RSAMD5`] (highly insecure, do not use)
-    /// - [`SecAlg::DSA`] (highly insecure, do not use)
-    /// - [`SecAlg::RSASHA1`] (insecure, not recommended)
-    /// - [`SecAlg::DSA_NSEC3_SHA1`] (highly insecure, do not use)
-    /// - [`SecAlg::RSASHA1_NSEC3_SHA1`] (insecure, not recommended)
-    /// - [`SecAlg::RSASHA256`]
-    /// - [`SecAlg::RSASHA512`] (not recommended)
-    /// - [`SecAlg::ECC_GOST`] (do not use)
-    /// - [`SecAlg::ECDSAP256SHA256`]
-    /// - [`SecAlg::ECDSAP384SHA384`]
-    /// - [`SecAlg::ED25519`]
-    /// - [`SecAlg::ED448`]
-    fn algorithm(&self) -> SecAlg;
-
-    /// The public key.
-    ///
-    /// This can be used to verify produced signatures.  It must use the same
-    /// algorithm as returned by [`algorithm()`].
-    ///
-    /// [`algorithm()`]: Self::algorithm()
-    fn public_key(&self) -> PublicKey;
-
-=======
 #![cfg(feature = "unstable-sign")]
 #![cfg_attr(docsrs, doc(cfg(feature = "unstable-sign")))]
 
@@ -118,7 +62,6 @@
     /// [`algorithm()`]: Self::algorithm()
     fn raw_public_key(&self) -> RawPublicKey;
 
->>>>>>> 2556e2aa
     /// Sign the given bytes.
     ///
     /// # Errors
@@ -141,9 +84,5 @@
     ///
     /// None of these are considered likely or recoverable, so panicking is
     /// the simplest and most ergonomic solution.
-<<<<<<< HEAD
-    fn sign(&self, data: &[u8]) -> Signature;
-=======
     fn sign_raw(&self, data: &[u8]) -> Signature;
->>>>>>> 2556e2aa
 }