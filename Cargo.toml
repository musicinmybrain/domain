--- conflicted
+++ resolved
@@ -17,12 +17,7 @@
 path = "src/lib.rs"
 
 [dependencies]
-<<<<<<< HEAD
-#octseq         =  { version = "0.3.2", default-features = false }
-octseq           = { git = "https://github.com/NLnetLabs/octseq.git", branch = "octets-from-for-str", default-features = false }
-=======
 octseq           =  { version = "0.5.1", default-features = false }
->>>>>>> 4d75f478
 pin-project-lite = "0.2"
 time             = { version = "0.3.1", default-features = false }
 
@@ -33,15 +28,11 @@
 futures        = { version = "0.3.22", optional = true } # Force futures to at least 0.3.22 for minimal-version build
 futures-util   = { version = "0.3", optional = true }
 heapless       = { version = "0.8", optional = true }
-<<<<<<< HEAD
-#openssl       = { version = "0.10", optional = true }
-=======
 hex            = { version = "0.4", optional = true }
 libc           = { version = "0.2.153", default-features = false, optional = true } # 0.2.79 is the first version that has IP_PMTUDISC_OMIT
 parking_lot    = { version = "0.11.2", optional = true }
 moka           = { version = "0.12.3", optional = true, features = ["future"] }
 proc-macro2    = { version = "1.0.69", optional = true } # Force proc-macro2 to at least 1.0.69 for minimal-version build
->>>>>>> 4d75f478
 ring           = { version = "0.17", optional = true }
 serde          = { version = "1.0.130", optional = true, features = ["derive"] }
 siphasher      = { version = "1", optional = true }
